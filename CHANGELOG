--- conflicted
+++ resolved
@@ -1,13 +1,7 @@
-<<<<<<< HEAD
 NOTICE: If upgrading read https://github.com/aol.moloch/wiki/FAQ#How_do_I_upgrade_to_Moloch_1
-=======
-ES Support:
-  * Moloch 0.50.x supports ES > 5.5.0, not 6.x
-  * Moloch 0.20.x supports ES 2.4.x or > 5.3,1 not 6.x
->>>>>>> 4cadbf93
 
 ES Versions:
-  * Moloch >= 1.0.0  supports ES >= 5.5.0, kind of 6.x (only for new installs), not 7.x
+  * Moloch >= 1.0.0  supports ES >= 5.5.0, kind of 6.x (no prod tested, only for new installs), not 7.x
   * Moloch >= 0.50.0 supports ES >= 5.5.0, not 6.x
   * Moloch >= 0.18.1 supports ES 2.4.x, >= 5.3,1 not 6.x
 
@@ -21,7 +15,6 @@
 
 NOTICE: Restart wiseService before capture when upgrading
 
-<<<<<<< HEAD
 1.0.0 2018/02/XX
   - NOTICE: Supported ES Versions: 5.6.x, 6.x (for new installs)
   - NOTICE: hasheader for email/http for old sessions will not be migrated
@@ -35,10 +28,7 @@
   - all - Country codes are now 2 letters instead of 3 letters
   - release - node 8.9.4
 
-0.50.0 2017/01/XX
-=======
 0.50.0 2017/01/24
->>>>>>> 4cadbf93
   - NOTICE: Supported ES Versions: > 5.5.x, 6.x is NOT supported
   - viewer - Fixed CSV export of fields within objects (issue #790)
   - capture - Retry http requests on connect failures
