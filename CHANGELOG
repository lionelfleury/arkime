NOTICE: Please see https://molo.ch/faq#upgrading-moloch for upgrading info

ES Versions:
  * Moloch >= 2.2.0  supports ES >= 6.8.0 or >= 7.1.0
  * Moloch >= 2.0.0  supports ES >= 6.7.0 or >= 7.1.0
  * Moloch >= 1.5.0  supports ES >= 5.5.0, 6.x, not 7.x or later
  * Moloch >= 1.0.0  supports ES >= 5.5.0, 6.x (not prod tested, only for new installs), not 7.x or later
  * Moloch >= 0.50.0 supports ES >= 5.5.0, not 6.x or later
  * Moloch >= 0.18.1 supports ES 2.4.x, >= 5.3.1 not 6.x or later

Node Versions:
  * Moloch >= 2.4.0 requires NodeJS 12.x
  * Moloch >= 2.0.0 requires NodeJS 10.x
  * Moloch >= 1.6.0 requires NodeJS 8.x, 8.12 or later
  * Moloch >= 1.0.0 requires NodeJS 8.x
  * Moloch >= 0.20.0 requires NodeJS 6.x
  * Moloch >= 0.18.1 requires NodeJS 4.x

NOTICE: Restart wiseService before capture when upgrading

2.4.2 2020/10/xx
  - NOTE - this is the last version to support ES 6
  - viewer - support utf8 chars in content-disposition
  - viewer - add capture process restart to timeline graphs
  - viewer - add "bookmarks"
             apply a view's expression to the search input without issuing a query
  - viewer - fix anonymous users settings not being saved
  - viewer - share hunts between users
<<<<<<< HEAD
  - viewer - move all common client bundling, scripts, and npm modules to top level
=======
  - viewer - display business hours on sessions timeline graph
>>>>>>> 0b0c4d20
  - capture - QUIC version 5x detection

2.4.1 2020/09/28
  - NOTICE - db.pl upgrade is required
  - NOTICE - the elasticsearch and usersElasticsearch variables must start with http:// or https://
  - release - node 12.18.4
  - viewer - fixed export pcap from actions menu not working
  - viewer - capture stats/graph now uses regex instead of wildcard
  - viewer - support -reindex indices
  - viewer - log more info when can't open a file
  - viewer - lastpass boxes removed
  - viewer - can now edit ILM values from ES Admin tab if ./db.pl ilm has been used previously
  - viewer - handle hunts with bad regex better
  - viewer - change capture stats default length to 200
  - viewer - fix password change with aes256Encryption turned on
  - viewer - handle hunts when nodes are down better
  - wise - UI improvements
  - wise - theatstream mode sqlite3 no longer copies the db, use sqlite3-copy for old behaviour
  - parliament - show bits instead of bytes
  - db - new reindex command
  - capture - http2 header fields were not always indexed correctly
  - capture - fix g_hash_table_contains warning
  - capture - rules can use special ip values ipv4 and ipv6 now
  - moloch_update_geo.sh - fix possible security issue


2.4.0 2020/08/25
  - NOTE - RHEL/Centos 6 is no longer supported, Node 12 required
  - NOTE - New encoding of packetPos, set gapPacketPos=false for old encoding
  - NOTE - 2.4.x will be the last versions to support ES 6
  - release - node 12.18.2, glib 2.64.5, curl 7.72.0
  - release - Ubuntu 20 support
  - viewer - aes256Encryption now defaults to true
  - viewer - added a clear cache button to ES Admin tab
  - viewer - quote expressions with [ or ] in them
  - viewer - add button to only show data nodes on ES Nodes tab
  - viewer - files tab can now show the packet pos encoding
  - viewer - ES Indices tab can now show the avg doc size per index
  - viewer - ES Nodes tab can now show shards and segments per node
  - capture - http2 decoding for PRI * h2 sessions
  - capture - set http2 protocol when alpn is h2
  - capture - upgrade h2c http2 decoding
  - capture - no longer use internal libpcap function
  - capture - simple writer supports maxFileTimeM (PR #1506)
  - capture - new packetPos encoding saves 10%-20% overall ES space
  - capture - remove old disk writer methods, use simple or simple-nodirect now
  - wise - simple UI
  - wise - support json file format config files

2.3.2 2020/06/29
  - NOTE - 2.3.x will be the last version to support RHEL/Centos 6
  - release - node 10.21.0
  - capture - minor tcp dns parsing performance improvement
  - capture - refactor some code to be more type safe
  - capture - deal with bad utf8/puny in dns and altnames
  - viewer - warn at starting about missing ./vueapp/dist/index.html
  - viewer - can now use db:<dbFieldName> in expressions (PR #1463)
  - viewer - if esAdminUsers isn't set, ES Admin tab now shows up for admins
  - viewer - ES Nodes can display molochzone attribute now
  - viewer - fixed some Users tab issues
  - viewer - fix percentage sorting on ES Recovery tab
  - viewer - "right click" actions can how show text in menu with fetch actionType
  - viewer - "Reverse DNS" menu option on ips

2.3.1 2020/05/27
  - all - Lots of changes to support node 12 in the future (thanks rnbwdsh)
  - viewer - fix bug where the next query after an empty query might hang the UI
  - viewer - use the same eslint as the UI & parliament, lots of lines changed
  - viewer - can now modify or delete a view from the popup
  - viewer - fixed so non admins can cancel their searches again
  - viewer - fixed columns not always loading with views
  - viewer - when user creates a view it will auto switch
  - viewer - does basic ip validation in queries
  - viewer - fixed users tab header being hidden
  - capture - fixed out of bounds read in smtp parsing
  - capture - Lowered the default number of ES retries to 2, added new
              esMaxRetries setting
  - wise - upgraded sqlite version and changed from hashtable to Map (thanks rnbwdsh)
  - db.pl - The info command will now display estimate for how many days can be stored

2.3.0 2020/05/06
  - release - CyberChef 9.16.2, node 10.20.1, daq 2.0.7
  - viewer - set content-type for cyberchef files
  - viewer - add support for caTrustFile to addUser and multies
  - viewer - can now select to show any integer field in graphs, set on the settings page
  - viewer - graph/header can now be pinned to not scroll off page
  - viewer - most navbars can be collapsed and hidden
  - viewer - mouse over in graphs now show total values too
  - viewer - fixed left/right keys not working in search bar after visiting stats page
  - viewer - support cancel for multies
  - viewer - cleaned up some of the Help docs
  - capture - new parsers arp, bgp, igmp, isis, lldp, ospf, pim,
  - capture - protocol parsing code has been refactored, can now write parsers
              of ethernet and other ip protocols
  - capture - new disableParsers, default of arp.so
  - capture - new unkEthernet, unkIpProtocol protocols
  - capture - support QUIC version 46
  - capture - new esBulkQuery setting to override the /bulk call
  - capture - added some more lua examples (thanks Antipokemon)
  - wise - threatstream fixes to be nicer to the sql database
  - all - switch most ES apis to typeless format

2.2.3 2020/03/09
  - viewer - Experimental treemap view in spigraph
  - viewer - Hunts now retry talking to failed remote nodes
  - viewer - Completed Hunts have a repeat button
  - viewer - Fix some Hunt stat and display issues
  - viewer - Fixed Hunts/Tags working with ILM
  - viewer - Fixed notifier issues and issue #1365
  - viewer - Increase navbar contrast
  - viewer - Spiview should be faster loading data
  - viewer - Debug now prints out config vars like capture
  - release - Fix lua.so not being included with builds
  - capture - Fix "-r -" not working
  - parliament - Ignored issues should remain unless deleted
  - db - Can set sessions refresh interval

2.2.2 2020/02/18
  - release - node 10.19.0
  - capture - fix SYN retrans handling
  - capture - New tcphealthcheck plugin (thanks fj604)
  - capture - support communityId field in rules/wise
  - capture - fixed drop stats for long running systems
  - viewer - Fix decode crash (thanks mammo0)
  - viewer - experimental pie chart in spigraph
  - viewer - experimental table view in spigraph
  - viewer - fix viewer crash when hunting fake sessions (issue #1374)
  - viewer - fix capture stats sort
  - viewer - new accessLogFormat, accessLogSuppressPaths settings to
             better control logging (issue #1375)
  - viewer - do a better job decoding http 100 continue msgs
  - decryptPcap.js - can now decrypt Moloch encrypted pcap files to stdout
  - s3 - Fixes the problem where the s3 token expires during a capture (issue #1370)
  - s3 - more logging on errors
  - s3 - new s3Host setting (thank jc2k)
  - all - debug can be set in config file, used if no command line debug args

2.2.1 2020/01/21
  - capture - fix --skip not working with ES 7.x
  - capture - update TLS ciphers
  - capture - increaase offlineDispatchAfter default to 2500
  - capture - cert decode publicAlgorithm and curve
  - db - optimize-admin doesn't wait for other optimizations to finish
  - lua - save/pre_save callbacks, can now get most fields
  - viewer - fix viewer notifiers (issue #1361)


2.2.0 2020/01/13
  - NOTE - Elasticsearch 6.7.x is no longer supported
  - NOTE - MaxMind now requires an account, set up your geoipupdate script
           https://molo.ch/faq#maxmind

  - release - node 10.18.1, yara 3.11.0, curl 7.68.0
  - release - Configure now installs elasticsearch 7.5.1
  - viewer - New aes256Encryption option to upgrade encryption, all
             viewers must be on 2.2.0 or later before upgrading
  - viewer - shrink operation deletes old index now
  - viewer - Querying was sometimes limited to 20000 items (or less)
  - viewer - Sending sessions between clusters didn't allow pcap to be viewed
             on receiving side
  - viewer - Intersection export allows editing of fields
  - viewer - Panning graph left/right allows selection of how much
  - viewer - Refresh interval on spigraph page increments time (if it's a date range)
  - capture - geoLite2ASN and geoLite2Country are now semicolon separated
              lists.  The first one that exists will be used or warning
              printed.  To disable warning set to blank.
  - capture - disable the 100-Continue feature of curl to reduce bulk errors
  - capture - smtp parse now maps a few encodings to standards glib understands
  - s3 - support maxFileTimeM
  - db - support creating ILM policys and assigning them for sessions2 and history
  - db - new optimize-admin that only optimizes admin indices
  - parliament - Click on ES health goes to ES Nodes tab

2.1.2 2019/12/16
  - capture - no longer check in configure scripts, use autoreconf (thanks martinpaljak)
  - capture - new http header raw callback for plugins (thanks pjsg)
  - lua - Improvements and new sample script (thanks pjsg)
  - viewer - more cyberchef fixes
  - viewer - increased timeout on indexing
  - viewer - show menu/protocol column on sessions page even if there are no
             visible columns (issue #1337)
  - parliament - make sure good config before writing (issue #1181)

2.1.1 2019/12/09
  - release - cyberchef 9.11.7
  - wise - fix view duplication when reload tagger file (#1315)
  - capture - string fields created with wise/custom-fields are now assumed utf8
  - capture - term signal handled better
  - s3 - handle longer tokens and path vs host access
  - viewer - support -o option to override config file like capture has
  - viewer - new "ES Admin" tab, enable with esAdminUsers= in config.ini
  - viewer - Hopefully fix cyberchef integration on all browsers
  - viewer - better shrink index support for viewing pcap
  - viewer - anonymous should work better for more features
  - viewer - work around ES slow _count API in 7.x
  - viewer - hunts support views better
  - db - new warmkind option for specifying what units the warm number is in
  - db - fix versionNumber printing

2.1.0 2019/11/19
  - NOTE: All viewers must be 2.1 or later for them to communicate.  If not
          upgrading at once set s2sSignedAuth=false in default section of config.ini
  - release - node 10.16.3, curl 7.66.0, glib 2.59.0, libpcap 1.9.1
  - release - remove ubuntu 14 builds
  - release - initial centos8 build
  - db - new shrink command
  - db - new --gz option to compress backups
  - capture - support named pipes better (issue #1169)
  - capture - New email.smtpHello field
  - capture - fields created with wise/custom-fields are now set across
              linked sessions by default now
  - capture - deal with extra long config values in more places
  - capture - snf improvements
  - viewer - default max aggregation size is 10000 to work with ES 7.x OOTB,
             new maxAggSize setting
  - viewer - added right-click replacer for %DBFIELD% (thanks tlacuache)
  - viewer - display JA3s and hassh
  - viewer - support file expresssion in more places (issue #1172)
  - viewer - fix files date display (issue #1164)
  - viewer - csp header support
  - viewer - Fix some XSS/rXSS by setting correct content type
  - viewer - Improve permission checking
  - viewer - Use RE2 for regex
  - viewer - shortcuts can be locked from changes
  - wise - switch to ioredis implementation so clusters/sentinel works
  - s3 - many fixes (thanks pjsg)
  - s3 - support compressing pcap when s3WriteGzip is set to true (thanks pjsg)
  - s3 - can fetch data from metadata service (thanks pjsg)

2.0.1 2019/09/09
  - release - cyberchef 9.4.0
  - capture - label TLS 1.3 sessions correctly (issue #1137)
  - capture - New simpleMaxQ setting to control max disk Q
  - capture - http CONNECT method will now classify payload (issue #1153)
  - capture - Initial dtls support
  - viewer - cancel current ES query on new query
  - viewer - fix connections page timezone
  - viewer - fix not auto quoting all expressions (issue #1146)
  - viewer - fix security warnings

2.0.0 2019/08/19
  - NOTICE: This versions requires ES 6.7.x (6.8.2+/7.3+ recommended) or later
  - NOTICE: db.pl upgrade is required, see https://molo.ch/faq#how_do_i_upgrade_to_moloch_2
  - release - cyberchef 8.30.0, node 10.16.2, yara 3.10.0
  - release - include sample headers parsing and turn them on by default
  - release - easybutton supports osx
  - all - Fix some elasticsearch deprecation warnings
  - all - elasticsearch 7 support
  - db - backup command now saves meta data so restore can do a rollback (thanks codesniffer)
  - db - improve optimize to deal with connection closed better
  - parliament - Can configure multiple of each type of notifier
  - viewer - Can display pcap retention in Capture Stats tab
  - viewer - Added uploadFileSizeLimit
  - viewer - Can interact with users in multiES if usersElasticsearch is set
  - viewer - Can just delete SPI
  - viewer - Added shortcuts feature
  - viewer - add bytes as a graphing choice
  - viewer - support ip == ipv4 and ip == ipv6 expressions
  - viewer - pivot dropdown option in spiview (issue #1135)
  - viewer - optional milisecond display
  - viewer - Support view parameter for unique/multiunique
  - viewer - Support ES client auth and insecure better (thanks Scott)
  - viewer - Lots of stats summing, avg, sorting fixes
  - capture - Initial ipv6 gtp support
  - capture - no longer send packet lengths to ES by default (enablePacketLen)
  - capture - add truncated-pcap tag to sessions where all pcap isn't written
  - capture - fixed ja3s mishandling of 10/11 extension types (thanks Norwegian Healthcare CERT)
  - capture - fixed ja3 mishandling of 11 extension types (thanks Norwegian Healthcare CERT)
  - capture - Added startsWith,contains,endsWith rule expression modifier
  - capture - honor the caTrustFile directive (thanks Matt)
  - capture - fix data bytes calulations for icmp/udp (thanks Brian)
  - capture - initial vxlan support
  - capture - Myricom/AFPacket improvements (thanks Scott)
  - capture - updates to classifiers: telnet, mpls
  - suricata - support timezones and slashes in signatures better
  - suricata - support huge alert lines
  - wise - support arrays for json elements

1.8.0 2019/04/03
  - NOTICE: This will be the last version to support ES 5
  - NOTICE: db.pl upgrade is required
  - all - support tokens for host.*/http.uri/http.useragent field
  - viewer - should output csv with commas in fields correctly
  - viewer - new Show Packets view in session detail
  - viewer - map show xff countries
  - capture - libfuzzer fixes
  - capture - fix core on exit if a pcapDir doesn't exist (issue #1030)
  - viewer - new elasticsearchTimeout var that is used with ES queries
  - viewer - can now limit query time frame per user
  - viewer - node stats now paginates correctly
  - viewer - support hsts (issue #853)
  - viewer - support simple range queries field == min-max (no spaces)
  - viewer - Users page refactor

1.7.1 2019/02/14
  - NOTICE: db.pl upgrade is required
  - viewer - upgrade to d3 v5 for connections page
  - viewer - typeahead history for spigraph/connections
  - viewer - stats tasks page has a num item selector now
  - viewer - welcome message for new users
  - viewer - save the last time a user used moloch
  - viewer - two --debug will display why proxying traffic
  - viewer - connections now uses ipv6.port and ipv4:port
  - viewer - fix date/time picker timezone and input bugs
  - wise - support json paths
  - wise - improve alienvault loading
  - capture - more tcpflags fields can be matched with rules
  - capture - print more stats at exit with --debug
  - capture - fix small bpf memory leak
  - capture - rules can support most .cnt fields
  - capture - fix OBR if cert has no serial
  - capture - libfuzzer support and initial fixes
  - parliament - add no alert cluster type
  - parliament - remove selected acknowledged issues
  - parliment - add help page


1.7.0 2019/01/17
  - NOTICE: db.pl upgrade is required
  - release - node 8.15.0, cyberchef
  - capture - new cert remainingDays field
  - capture - new tcp initRTT field
  - viewer - cron query notifications (issue #489)
  - viewer - can't use es scroll api with "from" (issue #981)
  - viewer - Export CSV uses the columns shown
  - viewer - field history for search expression (issue #595)
  - viewer - fix date/time picker not using user set timezone (issue #977)
  - viewer - don’t display undefined or empty field values
  - viewer - fix timezone parsing in session detail date field values
  - viewer - show error if using an outdated browser (issue #980)
  - viewer - export results intersection
  - viewer - add clickable labels to the info column
  - viewer - reset the width of the session table columns when switching back to the default
  - parliament - search and page results on the issues page (issues #982 and #983)
  - parliament - add a length of time threshold for “low packets” issues (issue #968)
  - capture - Fixed corrupt file sequence numbers being used when
              when ES is under heavy load
  - capture - Fix importing more then 256 files at once not working correctly (issue #984)
  - all - communityId support for tcp/udp (issue #966)
  - capture - In live capture clean up sessions even if no packets are being received
  - db - improve expire efficiency
  - capture - fix elasticsearch classifier
  - capture - for offline pcap honor umask when --copy is used (issue #976)
  - viewer - Fix some rXSS, thanks Esben Sparre Andreasen of Semmle Security Research Team

1.6.2 2018/12/07
  - NOTICE: db.pl upgrade is required
  - suricata - fix crash when signature name > 128 characters long
  - suricata - fix severity parsing (again)
  - capture - fix possible crash when exporting invalid utf8
  - db - support new --shardsPerNode option
  - viewer - don't issue search when closing the date/time pickers
  - viewer - download packets src/dst bytes img
  - viewer - option to show timezone with every timestamp
  - viewer - added new user permissions (hideStats, hideFiles, hidePcap, and disablePcapDownload)
  - parliament - add option to provide link to dashboard in alert notifications
  - viewer - configure connection node/link popup data
  - release - build snf plugin with screwdriver
  - capture - fix tls parser inifite loop
  - viewer - can customize fields in the info column
  - viewer - new es recovery tab
  - viewer - stats page shows when data is being loaded from server

1.6.1 2018/11/06
  - NOTICE: db.pl upgrade is required
  - capture - ja3s support (issue #949)
  - capture - hassh support (issue #950)
  - capture - simpleKEKId can be a template
  - all - Certificate org names can be an array now
  - wise - reverse dns supports servers setting
  - all - new written/unwritten stats to see how much Moloch has written or
          not written to disk
  - all - don't index packet positions or packet lengths in ES

1.6.0 2018/10/29
  - NOTICE: db.pl upgrade is required
  - release - glib 2.56.2, yara 3.8.1, curl 7.61.1, lua 3.3.5, node 8.12.0
  - db - expire checks min lastPacket in each session2 like curator, not just
         based on name
  - wise - support any field for ES WISE source
  - viewer - packet search (hunt)
  - viewer - admins can see forced expression for users in history
  - viewer - option to add sessions table column configuration to a view
  - viewer - files and stats tables can be customized
  - suricata - parse severity
  - capture - new _dontCheckYara rule ops
  - parliament - add --debug option
  - parliament - add --dasboardOnly flag
  - capture - set vlan field for afpacket
  - capture - new setting parseHTTPRequestHeaderAll, which will parse ALL request
              headers not already parsed into 1 ES field (pr #914)
  - capture - new setting parseHTTPResponseHeaderAll, which will parse ALL response
              headers not already parsed into 1 ES field (pr #914)
  - capture - new setting parseSMTPHeaderAll, which will parse ALL email headers
              not already parsed into 1 ES field (pr #914)
  - capture - new setting parseDNSRecordAll, which will parse a full DNS record
              into multiple new ES fields (pr #914)
  - viewer - show shortcuts on shift
  - capture - initial gtp tunnel support (issue #926)
  - wise - new wiseLogEvery to control how often plugin logs (0 disables)
  - capture - experimental autoGenerateId config to use ES auto generated ids
  - viewer - Ability to download files based on hash (pr #927)
  - viewer - Can resize/save columns (issue #909)
  - multiviewer - Can save user settings and such (pr #935)
  - viewer - Can share views with all other users
  - db.pl - New backup/restore commands, saves everything but sessions

1.5.3 2018/09/10
  - release - libpcap 1.9.0
  - all - new hourly[2348]/hourly12 rotateIndex
  - all - deal with talking to multiple wise servers better
  - all - --insecure option
  - all - use package-lock.json so all builds use the same packages
  - viewer - fix some spiview display issues (dns ip, email headers)
  - viewer - fix upload command tags (issue #888)
  - viewer - aes-256-ctr: fix issues decoding larger files
  - viewer - set rejectUnauthorized for ES connections (issue #894)
  - viewer - fix some payloads not displaying for css reasons
  - viewer - added zoom buttons to connections
  - viewer - keyboard shortcuts
  - capture - require gnu99 supporting compiler
  - capture - if single tcp data packet left at save time, try and classify it (issue #880)
  - capture - for live captures prevent out of order stats records
  - capture - aes-256-ctr: iv is 12B, limit maxFileSizeG to 64G, dek is more random
  - capture - Added corrupt setting to saveUnknownPackets
  - capture - new -o option to override config file from command line
  - capture - trim leading/trailing whitespace from config options
  - capture - new --nostats option to stop stats from being sent to ES
  - capture - fix http socket leak on errors
  - capture - new -F option to specify files that contain a list of pcap files to process
  - capture - new --reprocess option that won't create a new file entry (but
              will duplicate SPI data)
  - capture - add IPPORT_DROPPED count to stats log
  - capture - fix some possible bad memory reads in oracle/radius/http parsers
  - capture - fix some possible integer overflow issues
  - capture - fix tcp sequence number issues
  - parliament - uses Vue now
  - parliament - support email alerts
  - parliament - new edit slider to show edit buttons
  - parliament - many improvements how issues work

1.5.2 2018/07/26
  - capture - new custom-fields section
  - viewer - new custom-views section
  - capture - fix for inplace pcap ingestion not displaying pcap in viewer, introduced in 1.5.0
  - capture - support QUIC version >= 40
  - release - Build Ubuntu 18.04 version
  - wise - fixed sources that didn't register at startup

1.5.1 2018/07/23
  - capture - fix ipv6 sctp hang
  - viewer - added back many tooltips
  - viewer - fix crash when node doesn't exist
  - viewer - fixed some fields not showing up
  - snf - new config snfFlags
  - viewer - fix sorting by a column that isn't in all indices
  - capture - memory leak fix
  - suricata - keep alerts for suricataExpireMinutes setting

1.5.0 2018/07/16
  - BREAKING: wiseCache redis name changes
  - viewer - sessions, spiview, spigraph, connections, help, users, history pages implemented
             in Vue instead of AngularJS
  - viewer - split stats capture graphs/stats into 2 tabs
  - viewer - stats now has sort option
  - capture - new maxTcpOutOfOrderPackets setting, default 256
  - capture - drophash supports v6 and saving
  - wise - support talking to wise over https, use wiseURL
  - capture - basic mqtt parsing
  - capture - rules reload without restarting
  - viewer/db - new hide-node/unhide-node commands to hide commands in capture stats
  - viewer - New queryAllIndices
  - multiviewer - no longer need to have the same rotateIndex everywhere
  - capture - initial saveUnknownPackets support
  - capture - new interfaceOps for ops per interface
  - capture - new filenameOps for ops per filename (issue #857)
  - s3 - use 1.0 field names
  - viewer - fix a case when decoding failed
  - all - ESP now has first packet capture if trackESP is set
  - capture - magicMode remove molochmagic and added both mode
  - wise - initial splunk source
  - capture - new suricata plugin
  - wise - [right-click] with no colon now loads directly from wise.ini
  - capture - decode dns punycode into dns.host, dns.puny has original
  - capture - yaraEveryPacket (default true) when false only does first packets
  - capture - yaraFastMode (default true) when false turns off fast mode
  - viewer - switch to javascript png implementation
  - all - added some GRE erspan support
  - viewer - support gt/lt queries for ip
  - capture/wise - can now configure what fields map to what wise queries and
                   send almost any field (issue #840)
  - all - added used space stat
  - all - changed free space stat to use 1000 based units
  - viewer - removed AngularJS, all pages implemented in Vue
  - capture - hsrp classify

1.1.1 2018/05/31
  - all - fix http.statuscode
  - capture - fix _dropByDst/_dropBySrc crash
  - capture - tcpflag are always counted (issue #849)
  - viewer - fix 10k sessions.json failure

1.1.0 2018/04/30
  - all - basic sctp capturing, no decoding (issue #828)
  - all - intial unencrypted 802.11 Data Frame support (issue #834)
  - db - new segments option to expire and optimize
  - release - curl, node, cyberchef
  - viewer - http.uri and host* allows pasting a URL and doing the right thing (pull #831)
  - capture - New logHTTPConnections setting (pull #749)
  - capture - new wiseExcludeDomains setting, used before sending to wiseService (issue #340)
              defaults to ".in-addr.arpa;.ip6.arpa"
  - wise - full ipv6 support
  - capture - basic sccp classify
  - all - initial frame relay support (issue #838)
  - all - initial 4 over 6 and 6 over 4 support
  - viewer - support fields=id for sessions.csv (issue #839)
  - reindex2 - added --pause option
  - viewer - more stats page fixes

1.0.0 2018/04/05
  - db - always update stats/dstats indices for now
  - parliament - fix es drop error msg
  - tests - make server everything has started before running tests

1.0.0-rc2 2018/03/29
  - viewer - Change default spiDataMaxIndices to 4 everywhere
  - viewer - work around for ES 6 issue https://github.com/elastic/elasticsearch/issues/27740
  - capture - fixed netflow plugin
  - tests - initial parliament tests

1.0.0-rc1 2018/03/20
  - viewer - minor stats page fixes
  - release - new top level package.json/node_modules to make package smaller

1.0.0-beta3 2018/03/15
  - viewer - stats page implemented in Vue instead of Angular
  - capture - some code clean and better thread safe counters
  - viewer - convert field names in saved column sets from pre 1.0

1.0.0-beta2 2018/03/08
  - capture - decode some dhcp
  - capture - tag a tls session with cert:self-signed
  - capture - reload geo, rir, yara and oui files without restarting (issue #692)
  - capture - remove yara 1.x support
  - viewer - cron jobs now use the timestamp time and not last packet time when choosing sessions to look at
             this means delay is shorter, although when upgrading to 1.0 some sessions will be not looked at.

1.0.0-beta1 2018/02/20
  - capture - calculate sha256 too (set supportSha256 tru)
  - wise - support sha256 lookups
  - capture - fix disable fields
  - capture - src/dst ip/port can be used to trigger rules now
  - capture - ip fields in rules can now be CIDR
  - capture - simple writer now flushes after 10 seconds of no writting
              there still can be pagesize bytes unwritten (issue #777)

1.0.0-alpha2 2018/01/31
  - Read alpha1 below
  - release - correct geo files
  - capture - set default geo file path

1.0.0-alpha1 2018/01/26
  - NOTICE: Supported ES Versions: 5.6.x, 6.x (for new installs)
  - NOTICE: hasheader for email/http for old sessions will not be migrated
  - all - rename all field names
  - all - no more analyzed ES fields, everything is a keyword field
  - all - full ipv6 support
  - all - tags index removed, tags/hasheader stored as first class fields
  - all - new reindex2 script to move from pre 1.0 to 1.0
  - capture - http uri field no longer starts with // (issue #732)
  - capture - use maxminddb instead of geoip now (issue #771)
  - all - Country codes are now 2 letters instead of 3 letters
  - release - node 8.9.4


0.50.1 2018/03/29
  - NOTICE: Supported ES Versions: >= 5.5.0, 6.x is NOT supported
  - release - upgrade curl, yara, glib
  - viewer - sessions.csv handle multiple fields parameters
  - parliament - better dismissing
  - all - new hourly6 rotateIndex, for every 6 hours
  - parliament - first version of alerts
  - parliament - rename server.js to parliament.js
  - wise - trim spaces after spliting config values
  - capture - better pop3 detection
  - capture - correctly lowercase user
  - release - added --install to easybutton (issue #812)
  - capture - basic memcache classify
  - viewer - disable TLS 1.0
  - viewer - ES scrolling should be much faster


0.50.0 2018/01/24
  - NOTICE: Supported ES Versions: >= 5.5.0, 6.x is NOT supported
  - viewer - Fixed CSV export of fields within objects (issue #790)
  - capture - Retry http requests on connect failures
  - capture - better SLL pcap support (issue #791)
  - capture - icmp code and type were swapped
  - viewer - shards tab can now exclude/include nodes/ips to move shards around
  - capture - removed ES check for http.compression since on default in ES 5
  - capture - clean up sockets better
  - db.pl - now default to a max of 24 shards
  - parliament - initial display of detected issues
  - parliament - move all calls behind /parliament to make easier to reverse proxy
  - viewer - users forceExpression handles special characters correctly again

0.20.2 2018/01/04
  - NOTICE: Supported ES Versions: 2.4.x, > 5.3.1, 6.x is NOT supported
  - viewer - upgrade elasticsearch-js
  - capture - new --host commandline option to specify how viewers should talk to host
  - capture - added classify: dhcp, dhcpv6, splunk, isakmp, aruba-papi
  - capture - improved classify: bitcoin, ntp, ssdp
  - capture - index first N (default 256) bytes of post bodies, controlled by maxReqBody setting
  - capture - more stats on packet processing/failures
  - viewer - cleanup sessionErro
  - viewer - remove dead code
  - tests - more viewer tests
  - viewer - upgrade Cyberchef to 6.8.0
  - capture - basic mpls stripping (issue #779)
  - viewer - start of esshards tab in stats
  - parliament - first version (can install with Configure --parliament)
  - wise - can now install with Configure --wise
  - release - node 6.12.3

0.20.1 2017/11/06
  - NOTICE: Supported ES Versions: 2.4.x, 5.1.2, 5.2.x, > 5.3.1, 5.4.x, 5.5.x, 5.6.x
  - viewer - graph hover now respects timezone setting (issue #757)
  - capture - decode icmp type/code (issue #751)
  - viewer - upgrade Cyberchef to 6.4.5
  - viewer - es indices tab (#761)
  - viewer - es tasks tab (#763)
  - capture - ssh parser crash fixed (introduced in 0.20.0)

0.20.0 2017/10/31
  - NOTICE: Supported ES Versions: 2.4.x, 5.1.2, 5.2.x, > 5.3.1, 5.4.x, 5.5.x, 5.6.x
  - NOTICE: db.pl upgrade is required
  - capture - added --packetcnt from @jmd1212
  - capture - handle monitor directory being empty
  - capture - basic fbzero parser as quic
  - capture - pjl, dcerpc detection
  - release - on ubuntu, plugins weren't loading dependencies correctly
  - viewer - made number of packets displayed setting accurate
  - release - move node install from release to easybutton (issue #720)
  - release - install ES 5
  - capture - initial SMTP BDAT support
  - viewer - initial history support
  - capture - new advanced setting maxMemPercentage that will abort capture if reached
  - capture - basic rip, nzsql detection
  - capture - improved quic, mysql detection
  - capture - plugins can now replace how SPI data is sent to ES
  - viewer - fixed right client menu not working (issue #740)
  - viewer - add/remove tags update tag count (PR #756)
  - viewer - support sessions resize better
  - release - use screwdriver to build and test
  - release - upgrade node version
  - viewer - fix EXISTS! being reformatted (issue #747)
  - viewer - Don't allow * by itself in expressions anymore, must use EXISTS!
  - viewer - removed babel, newer browsers required

0.19.2 2017/08/25
  - NOTICE: Supported ES Versions: 2.4.x, 5.1.2, 5.2.x, > 5.3.1, 5.4.x, 5.5.x, 5.6.x
  - NOTICE: Requires wiseService upgrade if using wise
  - capture - ja3 support (https://github.com/salesforce/ja3/) (issue #706)
  - viewer - spi view column sets (issue #713)
  - viewer - remove jade dependency since using pug now
  - release - node 6.x
  - viewer - fix world map button (issue #724)
  - tests - viewer tests are updated and all passing again
  - viewer - most session detail labels now have menus (issue #723)
  - s3 - fixed deadlock (issue #716)
  - wise - only allow 4096 waiting sessions
  - viewer - add top 10 countries to map (#564)
  - viewer - type ahead improvements, disable by default for multiviewer
  - snf - fix build (issue #719)
  - viewer - abbreviate large units for data bytes (issue #680)
  - viewer - add href to nav tab links (issue #651)
  - viewer - save spiview fields (issue #715)
  - easybutton - Upgrade yara, glib, curl versions
  - viewer - session columns are resizeable (issue #676)
  - wise - ja3 support
  - capture - fixed capture crash when wiseService is restarted
  - release - build a better NOTICE file for binary releases
  - wise - don't crash on "null" json values
  - viewer - decode Basic auth values
  - viewer - ES scrolling should work better

0.19.1 2017/07/13
  - NOTICE: Supported ES Versions: 2.4.x, 5.1.2, 5.2.x, > 5.3.1, 5.4.x
  - viewer - stats bytes human readable format
  - capture - fix wise plugin crash
  - viewer - handle corrupt theme
  - capture - fix quic parser crash
  - release - libyaml as a dependency


0.19.0 2017/07/11
  - NOTICE: Supported ES Versions: 2.4.x, 5.1.2, 5.2.x, > 5.3.1, 5.4.x
  - viewer - remove old UI
  - viewer - CyberChef integration (must always add hex decoding)
  - viewer - spigraph sort and refreshing improvements
  - viewer - spiview fixed unique malform url
  - viewer - stats allow comma separated list
  - capture - rulesFiles and rules support
  - capture - fixed daq building
  - viewer - ES scrolling didn't work (issue #697)
  - easybutton - Upgrade yara, glib, geoip, curl versions
  - capture - fixed writer crash with --copy (issue #711)
  - viewer - lots of stats tab fixes (issue #629,#655)
  - viewer - setting for query on page load (issue #599)
  - viewer - don't sort unsortable columns (issue #593)
  - viewer - clipboard fixes (issue #707)

0.18.3 2017/05/25
  - NOTICE: Supported ES Versions: 2.4.x, 5.1.2, 5.2.x, > 5.3.1, 5.4.x
  - viewer - Other decodings (issues #684, #670)
  - viewer - Text lineup (issue #598)
  - wise - track average running time
  - viewer - session graph uses timezone setting
  - viewer - fixed cron query creation with forwarding failures
  - viewer - new serverSecret instead of passwordSecret for S2S
  - viewer - csv export uses visible columns in session table (issue #601)
  - viewer - stats page improvements (issue #682)
  - viewer - do a better job on quoting expressions (issue #694)
  - viewer - remove duplicate TLS section
  - viewer - back button works better with new UI
  - viewer - fixed connections query size (issue #685)
  - viewer - Real SPA (issue #664)
  - viewer - Align email header (issue #690)
  - viewer - Fixed email query generation (issue #689)
  - viewer - spigraph copy/paste (issue #646)
  - db - handle _optimize vs _forcemerge

0.18.2 2017/04/16
  - NOTICE: Supported ES Versions: 2.4.x, 5.1.2, 5.2.x, > 5.3.1, 5.4.x
  - capture - New snapLen variable, by default 16384
  - release - Configure improvements
  - release - ethtool startup commands moved to moloch_config_interfaces.sh
  - viewer - custom themes
  - viewer - fix clickable session field off-focusing too easily
  - viewer - can cancel spiview loads (issue #637)
  - viewer - expose session length in pagination select box (issue #677)
  - viewer - fix spiview not updating (issue #656)
  - viewer - type ahead fixes/dismiss (issue #591)
  - viewer - apply search expression to url (issue #649)
  - viewer - display array values in sessions correctly (issue #625)
  - viewer - fix broken node display in stats (issue #672)
  - viewer - permalink fixes (issue #673)
  - viewer - spigraph field typeahead fixes (issues #647)
  - viewer - connections field typeahead fixes (issues #675)
  - viewer - display when packets are rendering
  - viewer - make sorting icons consistent
  - viewer - connections tab links are rendered correctly (issue #641)
  - viewer - make sure connections popup renders inside view (issue #644)
  - capture - support ES basic auth (issue #679)
  - release - Configure supports multiple interfaces
  - release - only use systemd files if systemctl and /etc/systemd exists

0.18.1 2017/03/28
  - NOTICE: Supported ES Versions: 2.4.x, 5.1.2, 5.2.x (5.3.0 is NOT supported)
  - release - node 4.8.1, lua 5.3.4, curl 7.53.1, glib2 2.52.0
  - capture - handle certs with after dates before the before date
  - capture - actually truncate urls, previous fix didn't work (issue #458, #667)
  - capture - handle certs with pre epoch times
  - capture - more magicMode basic detections
  - db - Handle timeouts and nodeNames better with upgrading from db version 30 to 34
  - capture - fix race condition when quiting and processing unsaved sessions

0.18.0 2017/03/21
  - NOTICE: Upgrading to 0.18 requires an outage for db.pl upgrade (~5 min)
  - NOTICE: Must upgrade wiseService BEFORE upgrading moloch-capture.
            New 0.18.0 wiseService can be used with older moloch-capture.
  - NOTICE: db.pl upgrade REQUIRES *ALL* moloch-capture to be down
  - NOTICE: Supported ES Versions: 2.4.x, 5.1.2, 5.2.x (5.3.0 is NOT supported)
    ES 5 users READ: https://molo.ch/faq#how_do_i_upgrade_to_es_5x
  - NOTICE: 0.18.0 has a new look and feel. Some features have been added, removed,
    or temporarily are missing.  Feedback using slack or github issues welcome.
  - wise - md5 lookups now associated with contentType
  - wise - virustotal support
  - capture - contentType now sent to wise for md5 lookups
  - db - all indices except sessions-* are reindex for ES5 support
  - capture - all readers must use batch interface
  - multi - fixed tags for new ui /detail and added tests
  - viewer - files tab uses new ui
  - viewer - users tab uses new ui
  - viewer - stats tab uses new ui (/stats.old available temporarily)
  - viewer - sessions tab uses new ui (/sessions.old available temporarily)
  - viewer - newUI setting removed
  - viewer - spiview tab uses new ui (/spiview.old available temporarily)
  - viewer - connections tab uses new ui (/connections.old available temporarily)
  - capture - pcapWriteMethod=simple-nodirect uses the simple writer without direct
              writes.  Required for some file systems like zfs
  - viewer - spigraph tab uses new ui (/spigraph.old available temporarily)
  - capture - tpacketv3 handles multiple interfaces correctly (issue #658)
  - easybutton - singlehost and config removed, build remains for now
                 make install & make config should work
  - capture -

0.17.1 2017/01/30
  - NOTICE: ES 2.4 or ES 5.1.2 required (ES 5.x isn't recommended for production yet)
    ES 5 users READ: https://molo.ch/faq#how_do_i_upgrade_to_es_5x
  - NOTICE: Can only update directly from Moloch 0.11.1 or later
  - capture - handle missing syn/ack better
  - capture - better mongo detection
  - db - dstats_2 and stats_v1 now use date for time for kibana support, also prepares for ES 5 upgrade
  - capture - some arm64 fixes (issue #584)
  - viewer - new settings page
  - capture - tpacketv3 no longer requires a bpf
  - capture - pfring uses batch packet api
  - capture - fix libpcap multiple interface crash (issue #610)
  - release - Configure improvements

0.17.0 2017/01/05
  - NOTICE: npm update required
  - NOTICE: ES 2.4.x required
  - NOTICE: Last version that can be updated directly from Moloch 0.11.0 or earlier
  - viewer - New sessions UI (newUI=true)
  - all - Initial ES 5.0 support (do not use in production!)
  - all - Refactor many ES calls to remove depreciated syntax
  - viewer - Handle multiple query parameters better
  - WISE - basic elasticsearch source
  - all - Initial pcap encoding support, variables
    * simpleEncoding: aes-256-ctr or xor-2048
    * simpleKEKId - The kek id to use from the keks section
    * [keks] - A section with multipl kekid=passwords
  - capture - Fixed yara 1.7 multithread crash (issue #568)
  - capture - Handle frag gre with frag ip inside
  - viewer - New Help UI (based on new ui)
  - viewer - New bounding select box
  - viewer - Fix clicking map not applying query expression
  - db - New sync-files which does both add/rm missing faster
  - viewer - Add column menus
  - viewer - Fix reordering columns
  - viewer - Fix unnecessary whitespace when copying values from session table
  - viewer - Add IP:Port option to field menus
  - viewer - Permalink adds "openAll=1" parameter
  - capture - mysql tls parser
  - capture - llmnr and mdns
  - capture - version command line option prints library versions too
  - release - GeoIP 1.6.9, curl 7.52.1, pcap 1.8.1, glib 2.50.2, node 4.6.2
  - capture - Use inotify directly since glib2 monitor doesn't expose close write
  - capture - support yara 3.5 (issue #521)
  - capture - new --op option to set any field (issue #412)
  - capture - added dontSaveSPI=1 support to tagger/wise to not save SPI data (issue #505)
  - capture - basic kafka, dropbox-lan-sync detection
  - capture - new scrubspi plugin
  - viewer - Apply user setting timezone
  - viewer - Add "EXISTS!" to search expression typeahead results
  - viewer - split session spi data and pcap loading into two apis

0.16.1 2016/11/28
  - NOTICE: db.pl upgrade is required
  - capture - out-of-order and acked-unseen-segment tags
  - capture - initial pppoe support (issue #536)
  - capture - new timestamp field when record written
  - db - new duplicate firstPacket, lastPacket, ipSrc, ipDst, portSrc, portSrc to
         make Kibana work better with moloch data.
  - db - fix info command
  - viewer - don't crash if we can't decode, still might not decode well though (issue #522)
  - wise - threatstream sql capture importId and handle stripping hostname for lookups
  - capture - new pcapReadMethod of tpacketv3 on linux
  - capture - new option magicMode: libmagic, libmagicnotext, molochmagic, basic, none
  - capture - The tpacketv3, libpcap* pcapReadMethod now batch packets before adding
              to packet queues to reduce mutex lock contention
  - wise - Support dos format tagger files
  - capture - basic tacacs, flash-policy detection

0.16.0 2016/10/14
  - NOTICE: Requires node v4.x (development done with v4.6.0).  If upgrading, remove the
            node_modules and run "npm install" in viewer and wiseService directory
  - viewer - upgrade many packages
  - wise - upgrade many packages
  - easybutton - download prebuilt node 4.6.0
  - capture - set accept-encoding for all requests (issue #542)
  - capture - simple oracle parser
  - viewer - cron jobs should work much better, unfortunately the delay (~11min)
             before items are processed is longer (issue #546)
  - capture - http passer now tags passwd= and pass= as http:password
  - capture - running on ipv6 improvements (issue #545)
  - capture - 0.15.1 broke antiSynDrop=false, now works again
  - viewer - supports multiple --debug on command line to up level
  - release - supports systemd and lua plugin, slightly more user friendly

0.15.1 2016/10/05
  - NOTICE: Last version to support node 0.10
  - release - build pfring, daq, snf plugins
  - wise - threatstream zip method broke in 0.15 (issue #534)
  - wise - support url type
  - viewer - read cert/key before dropping permissions (issue #504)
  - all - tcpflag counting (issue #506)

0.15.0 2016/09/14
  - NOTICE: Requires ES 2.1 or later (recommend 2.4)
  - capture - basic flap detection
  - db.pl - fixed hourly expiration (issue #501)
  - capture - detect tcp syslog, udp sip, tcp nsclient
  - capture - handle syn/ack before or with no syn
  - capture - support classifiers based on port
  - capture - detect zabbix
  - viewer - fixed missing stats data (issue #502)
  - wise - optionally use external cache (issue #495)
  - wise - threatstream can now use the opticlink db directly!
  - capture - also record stats every 10 minutes
  - viewer - stats can now show 5, 60, 10 minute stats
  - viewer - make sure userNameHeader is set before trying to use, and warn if viewHost is not localhost
  - viewer - better ipv6 header decoding
  - capture - fixed multithread compressES=true crash (issue #524)
  - capture - Myricom snf reader plugin support
  - easybutton - ES 2.4.0

0.14.2 2016/07/06
  - NOTICE: 0.14.x will be the last version to support ES 1.x and ES 2.0
  - viewer - limit autocomplete indexes searched (issue #479)
  - db.pl - support setting shards and replicas for sessions
  - capture - simple tds5 parser
  - capture - simple krb5 parser
  - capture - fix pfring stats (issue #488)
  - db.pl - new "add-missing" command, used if ES files table gets messed up (doesn't reindex)
  - capture - throttle when reading offline pcap before overflowing packet queues
  - capture - aerospike protocol detection
  - capture - cassandra protocol detection
  - viewer - spiview now sorts better when session vs packets is used
  - capture - minPacketsSaveBPFs which skips saving SPI data for matching sessions,
              useful for known internal scanning hosts
  - wise - threatstream includes source now (issue #491)
  - capture - simple quic parser
  - capture - pcapDirTemplate for directory naming inside pcapDir
              supports strftime sequences using local time (issue #496)
  - capture - more dns parsing
  - capture - basic ntp detection
  - capture - basic snmp detection
  - capture - basic syslog detection
  - capture - fixed thread waiting so not a busy wait (lower CPU)
  - capture - basic stun detection

0.14.1 2016/06/02
  - NOTICE: glib 2.40 required (should be using 2.47 or higher)
  - capture - initial lua scripting support
  - wise - initial bro quering support
  - capture - debug all config requests with --debug
  - viewer - fixed XSS (issue #471)
  - capture - simple ldap parser
  - capture - simple radius parser
  - easybutton - ES 2.3.3, run ES as daemon, new config
  - capture - new db field tags-term with tags in text format
  - capture - fixed FPE crash in stats (issue #475)
  - capture - calculate jsonSize better (issue #476)
  - capture - basic thrift detection
  - wise - new json format for file/url file types
  - wise - passivetotal tagging support
  - wise - new source that proxies to another wise
  - all - support https elasticsearch

0.14.0 2016/05/08
  - NOTICE: libnids is no longer required
  - NOTICE: You'll want to rerun configure if using the same build directory
  - NOTICE: db.pl upgrade is required
  - NOTICE: ipv6 support is experimental, and will change with ES 5.0
  - capture - replace libnids with internal tcp
  - capture - basic threads
  - capture - memory reporting on linux uses /proc/self/statm now
  - capture - more stats
  - capture - basic ipv6
  - viewer - Columns can be hidden/moved on stats, sessions pages
  - capture - pfring and daq support are now plugins (capture/plugins)
  - capture - can monitor multiple interfaces
  - capture - udp can parse all packets in session now
  - dns - now parses all requests/responses
  - dns - parse multi packet tcp requests
  - capture - gre support
  - all - memory/free space percentage (issue #164)
  - addUser - New option --webauthonly
  - capture - Added readTruncatedPackets config option
  - capture - truncate urls at 4096 bytes and mid save sessions with large fields (issue #458)
  - capture - warn if hostname isn't a FQDN (issue #459)
  - capture - fix memory leak in ES writing
  - viewer - Total/Average stats are of filtered data
  - capture - use getdomainname to try and form FQDN
  - easybutton - node 0.10.45

0.12.3 2016/03/28
  - NOTICE: Only ES 1.7.x and ES 2.x is supported by this version.
  - NOTICE: Requires running npm update
  - all - added support for ES 2
  - viewer - upgraded to express 4
  - viewer - ES load is now a single number to support ES 2
  - db.pl - fixed _upgrade call, needed to be POST
  - tests - http.referer tests
  - capture - smtp now handles no space for mail from, rcpt to (issue #442)
  - capture - basic jabber/sip protocol detection
  - capture - http:password set for case insensitve password= now
  - capture - rdp "Cookie" if present is stored in user field
  - viewer - support auto complete on all fields (experimental)
  - capture - fix for tagger.so crash on XFF fields introduced in 0.12.2
  - easybutton - node 0.10.43, libpcap 1.7.3
  - easybutton - disable bluetooth in libpcap (issue #445)

0.12.2 2016/01/15
  - NOTICE: Only ES 1.[67].x is supported by this version.
  - capture - basic redis detection
  - viewer - connections node distance (issue #428)
  - easybutton - glib 2.47.4 (issue #423)
  - easybutton - disable usb support for libpcap (issue #426)
  - viewer - connections highlighting (issue #431)
  - capture - basic mongo detection
  - viewer - added Export Unique IP:Ports
  - capture - switched memory reporting to even more accurate statm on linux


0.12.1 2015/11/10
  - capture - fixed startup glib error
  - configure - fixed version number
  - easybutton - ES 1.7.3

0.12.0 2015/11/09
  - NOTICE: libcurl (>= 7.21.7) is now required, sorry
  - NOTICE: db.pl upgrade is required
  - NOTICE: duplicate items in available both in tags and elsewhere have been
            removed from tags for future data
  - capture - http module rewritten to use libcurl, woot!
  - capture/s3 - S3 traffic now sent over https
  - viewer - upgraded to DataTables 1.10.7 (issue #379)
  - viewer - add search to files tab (issue #70)
  - viewer - handle older indexes without bytes/databytes/packets
             per src/dst (issue #396)
  - viewer - upgrade D3 to 3.5.5 and switch to min version
  - viewer - upgrade jquery to 2.1.4
  - db - New rm-node command to delete from ES nodes that are no longer active
  - capture - cert.hash is sha1 hash for SSL certificate (issue #388)
  - viewer - New snapto time search that uses current query result for future
             queries (issue #398)
  - capture - Removed most tags items
  - viewer - Delta Time display (issue #398)
  - capture - pcapWriteMethod defaults to thread-direct now
  - viewer - freeSpaceG defaults to 5% now
  - viewer - 404 page and status code logged (issue #397)
  - easybutton - ES 1.6.2
  - easybutton - build curl with --without-librtmp (issue #403)
  - easybutton - mirror sourceforge downloads for now (issue #406)
  - db - Increased optimize timeout
  - db - Require 1.4.x or later
  - db - Removed "index.codec.bloom.load=false"
  - db - Added warning for ES below 1.6.2
  - wise - use native hashtable, required for threatstream
  - viewer - fixed addTags to work with session that have no tags
  - capture - fixed multiple smtp, smb and ssh buffer overflow read/writes (reported by jbremer)
  - viewer - fixed multiple XSS injections (reported by jbremer)
  - viewer - fixed crash when viewing large mime messages
  - capture - irc detection improvement
  - capture - --quiet flag (issue #427)

0.11.5 2015/06/02
  - NOTICE: Only ES 1.[45].x is supported by this version.
            Restart viewer AFTER upgrading ES versions
  - NOTICE: If using multies all viewers must be upgraded at once
  - NOTICE: Requires running npm update
  - capture - http logs connecting time
  - capture - fix http crash issue
  - capture - compiles on OSX again
  - capture - only classify initial udp traffic, performance increase
  - tests - new spigraph tests
  - tests - many new multi tests
  - viewer - switched from ES facets to ES aggregations
  - viewer - maps support src vs dst now
  - multi - fixed hasheader/tag support
  - easybutton - ES 1.5.2, node 0.10.38
  - viewer - Fixed incorrect expression for http.cookie.key
  - viewer - Added --debug to viewer
  - viewer - Only keep 10 files on expire instead of 100, delete up to 200 at a time
  - viewer - Switched hacking viewer
  - viewer - Decoding is now handled with node streams which will allow
             chaining and plugin decoders eventually - npm update required
  - capture - Added cookie value parsing, default off controled by
              parseCookieValue (issue #371)
  - viewer - EXISTS! fixes, tests, and docs (issue #367)
  - viewer - Reuse Uncompress and Files settings between sessions
  - viewer - Anonymous users still have a singled saved settings
  - viewer - Switch actions/views menu to jquery-ContextMenu which looks more like a menu
  - capture - Handle ASCII formated SMB strings
  - capture - payload8 wasn't always all 8 bytes
  - viewer - Initial configration of displayed columns (issue #257)
  - capture - reenabled ftp/lmtp classify
  - capture - vnc classify (issue #382)
  - capture - fixed tcp_flags for netflow (pr #386)
  - viewer - spiview shows protocols per category (issue #385)
  - viewer - spiview supports filename (issue #389)

0.11.4 2015/04/08
  - NOTICE: db.pl upgrade is required
  - NOTICE: Only ES 1.4.x is supported by this version.
                 ES 1.[23] may still work
            Restart viewer AFTER upgrading ES versions
  - http connection handling rework, hopefully better
  - moloch-capture will no longer monitor itself even if it uses the same interface to talk to ES
  - now save packet lengths to ES
  - writing pcap to disk is now pluggable
  - S3 is the first pcap writer plugin, currently experimental
    https://github.com/aol/moloch/wiki/S3
  - multies supports file query
  - maxFileSizeG can now be a float
  - Configurable right click actions on various data types
    https://github.com/aol/moloch/wiki/Settings#rightclick
  - Upgraded jQuery-contextMenu
  - WISE - url source supports headers (issue #346)
  - easybutton installs node 0.10.37, libpcap 1.7.2, and ES 1.4.4 now
  - connections.csv returns session count (issue #356)
  - Expose the id/rootId in SPI Meta (issue #355)
  - WISE - right click loading from files
  - spiview improvements - collapsible sections, sorting,
    right click to set load on default (issue #360)
  - db.pl for ES >= 1.4 now issues _upgrade on optimize/expire
  - WISE - configurable reversedns stripDomains (issue #365)


0.11.3 2015/02/26
  - NOTICE: Only 1.[234].x are supported by this version.
            Restart viewer AFTER upgrading ES versions
  - NOTICE: Requires running npm update for ES 1.3 and moment support
  - NOTICE: Requires running db.pl host:port upgrade
  - For NEW installs can now set a prefix= config variable and
    db.pl --prefix option that will prefix all ES tables.  This makes
    it easier for Moloch to share ES with other services OR multiple
    Moloch clusters can use 1 ES cluster with different prefixes.
  - New usersElasticsearch= and usersPrefix= config that make it possible
    for multiple Moloch clusters to share a single users table.
  - viewer: removal of pre 1.2 ES things
  - Some cron efficiency improvements
  - Check more often if files need to be expired
  - More SMB1 parsing
  - More TLS ciphers
  - Major viewer test suite restructure and improvements
  - Handle searching for ip 255.255.255.255 (issue #301)
  - Fixed RangeError (issue #299)
  - CronQuery changes to split up multi day queries
  - Fixed viewer crashes in pristine state (#304)
  - Added MultiES and fress install test cases
  - HTTP Authorization parsing (http.authtype, http.user)
  - Moved HTTP URI parsing from message complete to headers complete
  - Better Socks4 support
  - Updated easybutton versions of glib, es, node, geoip
  - New data feed framework, WISE - https://github.com/aol/moloch/wiki/WISE
  - http LOG message has total time now
  - netflow plugin sends flows for both directions
  - netflow plugin more time fixes
  - WISE - threatq support
  - WISE - reversedns support (issue #217)
  - WISE - CIDR support (issue #312)
  - WISE - filtering (issue #314)
  - WISE - AlienVault support
  - MultiES fixes with tags search
  - Start of viewer plugins, set with viewerPlugins
  - WISE - views now downloaded from wiseService
    - Requires viewerPlugins=wise.js in ini file
    - if upgrading (cd plugins ; rm emergingthreats.detail.jade opendns.detail.jade threatq.detail.jade threatstream.detail.jade)
  - New offlineFilenameRegex setting to control witch files are matched with -R (issue #313)
  - monitor + recursive should monitor new directories (issue #305)
  - Fixed addUser.js error with when mulitple es nodes are listed in config.ini (issue #322)
  - WISE - Tagger files can have views defined with #view:
  - New cert.notbefore, cert.notafter, cert.validfor fields (issue #329)
  - New starttime, stoptime, view fields (issue #307)
  - New tls.sessionid.dst, tls.sessionid.src, tls.sessionid fields (issue #326)
  - Use ELS doc_values for some fields to reduce ES memory
  - Added cert.cnt back
  - Handle bad ip.protocol strings better (issue #330)
  - Added dontSaveBPFs config
  - Switched capture memory reporting to more accurate getrusage
  - Added capture cpu reporting to stats (requires db.pl upgrade)



0.11.2 2014/10/16
  - NOTICE: ES 1.1.x, 1.2.x, 1.3.x are supported by this version.
            ES 0.90.12 still works but will no longer be supported.
            Restart viewer AFTER upgrading ES versions
  - NOTICE: Requires running db.pl upgrade
  - NOTICE: Requires running npm update for ES 1.3 support
  - New experimental "Cron Queries" feature
    * ONE and ONLY one viewer should have "cronQueries=true"
    * New [moloch-clusters] config section to send sessions
      from one cluster to another
  - Doubled the number of sockets from viewer to ES, now 20
  - Regex and wildcard support for file expression
  - Regex is stricter about back slashing (issue #281)
  - Cache user lookups for 5 seconds
  - dontSaveTags config can now have a :<num> for each tag which
    specifies the total packets to save. (issue #278)
  - Allow multiple -r and -R options
  - Fixed update vs upgrade message (issue #287)
  - Fixed expression errors not displayed on connections tab (issue #288)
  - Added vlan and mac.src, mac.dst, mac indexing/expressions (issue #284)
  - Can disable/enable fields from being indexed with
    './db.pl <host:port> field disable <expression>'
  - Directory monitoring support (issue #191)
    * --monitor (-m) to enable
    * --recursive required to monitor recursively
  - --delete removes files after processing, requires --copy
  - --skip (-s) skips files that have already been processed
  - Tagger now loads items from ES faster
  - Tagger now supports setting almost any field using match;FIELD=value;FIELD2=value2
    It is now possible to have a different tag per match
  - Tagger now supports matching email and uri paths
  - Sort session sections
  - New http.cookie.key expression
  - Handle larger SSL/TLS certificates
  - New fields can be defined in tagger input files
  - New tls.version and tls.cipher fields

0.11.1 2014/08/07
  - NOTICE: ES 0.90.12+, 1.1.x, 1.2.0 are supported by this version.
            ES 1.0 is NOT supported.
            This is the LAST version to support 0.90.x
            Restart viewer AFTER upgrading ES versions
  - NOTICE: When upgrading your runes.sh for 1.x add a -d to the
            command, ES no longer runs in background by default
  - Parsers can register for session save events (issue #248)
  - Fix compressES check with ES 1.x (issue #255)
  - Show error for ip queries with regex or wildcard (issue #252)
  - added session.segments and session.length (issue #254)
  - support elasticsearch=http:// or https:// format (issue #249)
  - Only libmagic the first 50 bytes
  - users tab can now sort various tabs
  - Turn of bloom filter for previous indexes if using db.pl expire
  - Set threadpool search queue size to unlimited
  - stats page works again with dynamic scripts disabled
  - New db.pl rm-missing command (issue #242)
  - Upgrade qtip2 to 2.2.0
  - Mouse over view names shows expression (issue #220)
  - Display SPI Data even if node is unavailabe (issue #219)
  - Netflow plugin timestamp fixes (issue #241)
  - Comma separate list of elasticsearch hosts (issue #176)
  - New includes directive (issue #144)
  - Initial bigendian support in viewer (issue #259)
  - List queries can now have wildcard and regex items.
    example: http.uri = [term, w*ldcard, /.*regex/]
  - freeSpaceG now supports a percentage
  - Show up to 25 items of each SPI data field with a ...
    to show more (issue #262)
  - If a http header went across two packets the leading piece
    would be chopped

0.11.0 2014/05/08
  - BREAKING: elasticsearch 0.90.7 or newer required, recommend 0.90.12+,
    1.x not supported yet
  - BREAKING: node 0.10.20 or newer required, 0.11+ not supported yet
  - BREAKING: Many of the older expression that were kept for backwards
    compatibility no longer work
  - BREAKING: All plugins need to be updated and rebuilt
  - BREAKING: Glib 2.30 or newer is now required, short term workaround is
    adding "#define G_VALUE_INIT  { 0, { { 0 } } }" to moloch.h, but please upgrade
  - BREAKING: switched to official elasticsearch javascript client,
    npm update required (issue #222)
  - Major internal fields refactoring
  - Fields are now 'easy' to create, only need to change 2 places
  - db.pl upgrade should be needed less often
  - Plugins/Parsers can have their own sessionDetail UI
  - New protocols, dns.status, dns.query.type, dns.query.class fields
  - Fixed bug with http parser not capturing last query value
  - http connecting is now mostly async for faster startup (issue #225)
  - tagger loading is now mostly async for faster startup
  - titleTemplate config option (issue #229)
  - output buffers are now mmaped so they are more likely to be returned to OS
  - free output buffers are now cached, controlled by maxFreeOutputBuffers
  - More untagging, new fields http.method, http.statuscode, http.bodymagic
  - More untagging, new fields email.bodymagic
  - Start of viewer regression testing
  - Fix reverse http header parsing
  - simple mysql parser
  - Fix smtp subject empty encoded sections
  - Increase ES query timeout to 5 minutes
  - simple postgresql parser
  - More same src/dst ip fixes
  - easybutton installs node 0.10.28 & ES 0.90.13 now

0.10.1 2014/03/30
  - Status code not being set when . after mime data
  - db.pl has simple mv/rm commands now
  - Fixed all pagination (issue #192)
  - multies tag fix (issue #205)
  - New email.hasheader
  - New packets.(src|dst), bytes.(src|dst), databytes.(src|dst) (issue #206)
  - New payload8.(src|dst), payload.(hex|utf8), payload.(src|dst).(hex|utf8) (issue #209)
  - pcapDir can now be a semicolon separated list of directories, currently just
    round robin is supported
  - UI: Fix Search/Actions showing up on second line on page load
  - capture now does memlock and max schedule priority on startup (issue #199)
  - when yara is disabled dont retain extra data
  - parse email user names
  - antiSynDrop config option
  - remove schedule priority change for now
  - Changing memlock failure message to WARNING
  - new pcapWriteMethod advanced setting, supports direct, thread, thread-direct now
  - Change ES updates to support "script.disable_dynamic: false"
  - DNS parsing improvements
  - Deal with windows-1252 subject encoding better (issue #213)
  - Tagger supports md5s
  - Increased default pcap size to 8096
  - Added viewHost and multiESHost
  - Both Yara 1.x and 2.x now supported (issue #201)
  - DNS status support (issue #218)

0.10.0 2013/12/31
  - IMPORTANT: all parsers have been broken out into individual
    shared libraries.  It still isn't possible to easily add new
    db fields yet, coming soon.
  - parsersDir and pluginsDir can now be a list of directories
  - jade 1.0 support (issue #194)
  - webBasePath fix (issue #193)
  - reverse socks support
  - memory reduction
  - fixed plugin and header sections when together not working
  - fixed memory leak with GErrors
  - support traffic to/from same ip better
  - more capture tests

0.9.3 2013/12/17
  - db.pl only open/closes indexes for pre version 12
  - Custom date was broken for urls with no date param
  - Non standard date param added to menu
  - Http file parsing improvements
  - ES health loaded on page load (issue #172)
  - Session detail check boxes work multiple times again
  - core fix with empty tagging plugin information
  - multiple connections.csv files (issue #163)
  - fixed view editing
  - unique.txt tags fixed
  - plugins can add fields
  - start of capture regression tests
  - SNI support (issue #157)
  - lots of socks decoding improvements
  - fixed socks memory leak
  - smtp status code tagging (issue #180)
  - added missing DNS qtypes
  - tcp DNS support (issue #173)
  - DNS MX support
  - easybutton builds libpcap 1.5.1
  - proxy content type correctly
  - fixed viewer exit (issue #183)
  - added unique email filenames
  - src/dst raw view (issue #178)
  - SMTP subject encoded parsing
  - SMTP received header parsing (issue #175)
  - Basic IMAP tagging (issue #186)
  - Basic RDP tagging (issue #187)
  - Better bad passwordSecret error message (issue #190)
  - Upgrade d3 package
  - smtp file finger printing (#174)
  - include smtp user-agent header

0.9.2 2013/11/14
  - BREAKING: nodejs 0.8 is no longer supported
  - Upgrade d3 and cubism
  - Fixed searches so numbers don't have to be quoted
  - Fixed export hitting max number of stack frames
  - Connections tab new UI
  - Connections tab allows any field for src/dst
  - More user settings
  - Fixed unique.txt to deal with multi value fields
  - viewer.js now uses forever-agent package to help multi
    machine communication.  (npm install required)
  - easybutton installs node 0.10.20 now
  - fixed race condition with tag lookup rate limiting
  - expression ip.dst == ip:port wasn't working
  - more max stack fixes
  - users tab improvements (issue #152)
  - New views concept (issue #146), created in settings tab
  - settings tab improvements
  - Ability to search for http.uri.path, http.uri.key,http.uri.value for
    uri path, query string key, and query string value (parseQSValue must
    be set to true)
  - --dryrun doesn't use ES for anything now
  - New session hash algorithm
  - Token checking function now shared
  - Fixed broken upload
  - Change 'npm install' to 'npm update' everywhere
  - New maxFileTimeM for time rotation (issue #158)
  - Increased SMB decode buffer size
  - Fixed SMB decode infinite loop
  - Fixed expire bug with multi nodes on same machine and different traffic rates
  - Added connections.csv (issue #163)
  - Added unlock button to connections
  - small resolution UI improvements (issue #159)
  - sessionDetail cleanup
  - Permalinks are faster (issue #162)
  - Missing rir data would cause session detail to not open
  - Reassembled IP frames > ~5k would cause session detail to not open
  - Fixed right click issues (issue #169)
  - New payload8.src, payload8.dst that saves the first 8 bytes of sessions
    in hex
  - New socks.user field (issue #167)
  - Tagger supports CIDR and 1 level hostname lookups (issue #160)
  - DHT tagging (issue #154)
  - stylus > 0.39 fix
  - javascript loop length "improvements"
  - switch from forever-agent to keep-alive-agent, npm update required
  - caTrustFile config option (issue #161, pull #171
  - start of some javascript cleanup
  - BREAKING: Upgrade to jquery 2.x, no more IE <= 8 support
  - remove connect-timeout package requirement
  - increase 2 minute http timeout to 10 minutes
  - increase max session queried to 2 million


0.9.1 2013/10/03
  - Make sure at least one stats record is written per run
  - Display IRC channel in sessions view
  - Fix right click on sessions view info column
  - Fixed post increment issue in js0n code (issue #128)
  - Fixed broken hourly rotateIndex in viewer (issue #130)
  - Fixed broken settings page for other user (issue #126)
  - Basic SMB tagging
  - Basic ES query throttling
  - Added missing ssh.ver from spigraph
  - EXPERIMENTAL: Multi cluster search (issue #97)
  - Fixed CSV not equal search queries with range fields (issue #132)
  - BREAKING: To specify install dir with ./easybutton-build.sh  use --dir
    for example: ./easybutton-build.sh --dir /nids/moloch
  - Can build with PFRING now, easybutton-build.sh has --pfring
    or easybutton-single.sh asks
  - Basic smb parsing, disable with parseSMB=false
  - Basic socks4 and socks5 decoding
  - rir lookups, configure with rirFile=ipv4-address-space.csv
    https://www.iana.org/assignments/ipv4-address-space/ipv4-address-space.csv
  - Netflowish CSV exporting from UI
  - clean up db.pl some, rename rotate command to expire
  - With custom date queries can now select bounded by
  - New user setting for sessions sort order
  - Fixed encoding issues
  - New plugin pre save callback
  - Fixed entirePcap not setting correct Content-Type
  - New right click pivot option in spiview


0.9.0 2013/08/26
  - 32bit fix for lpd/fpd
  - easybutton now uses nodejs 0.10, 0.8 is still supported for now
  - Work around for tcp seq number wrapping causing viewer exit
  - dns parsing core fix
  - switch to nonblocking pcap saves
  - more debuging info on proxy failure
  - Fixed bug when setting viewUrl
  - Limit number of libnids errors (issue #115)
  - Display possible reasons for libnids IP Header error
  - Another domainless hostname fix (issue #116)
  - Exports should be between 2x-5x faster
  - Added actions menu for search/sessions
  - Scrub and Delete actions, user must have remove right enabled (issue #119, issue #89)
  - Add/Remove(remove right required) tags actions
  - Hourly rotation (issue #122)
  - unique.txt fixes (issue #123)
  - Actions can be done on linked sessions (issue #120)
  - SPI Graph auto refresh (issue #111)
  - Better error handling for SPI data display (issue #109)
  - List queries using [] syntax (issue #106)
  - user prefs with timezone display (issue #95)
  - Basic IRC searches
  - Disk Queue stats display


0.8.7 2013/07/12
  - Use recent versions of express which REQUIRES "npm install" in viewer directory
  - Use recent version of jade which requires extra spaces, use "git diff -w" to
  - Now index Host headers with and without port
  - pcapng exporting with meta data
  - Basic upload feature, doesn't support transfers of meta data yet
  - addUser.js has better help and error reporting
  - ES optimizations to use bool instead of and/or, also use regexp filter
    instead of regexp query
  - Changed ES stats shown to hopefully more useful ones
  - Fixed viewer exit on empty data gzip decode

0.8.6 2013/06/20
  - Deal with non data ES nodes
  - Viewer prints error if it can't find pcapDir setting
  - New setting dbFlushTimeout that controls how often we flush to ES
  - New setting compressES that turns on compresesion to ES, requires
    http.compression: true in elasticsearch yml file
  - libnids was overreporting traffic, switch to libpcap stats,
    bytes/sec and total bytes/sec in stats will be lower
  - Fixed recent jade warnings
  - Fixed openned export
  - minor ui improvements

0.8.5 2013/06/14
  - NOTICE: Requires at least 0.90.1 ES
  - New export dialog that asks for filename and number selection
  - spigraph shows health, decodes tags/ips, has sort by name
  - spigraph/spiview show total counts
  - upgrade to jvectormap 1.2.2 which fixes spigraph issues
  - deal with 113 (SLL) pcap type
  - header search and header cnt search didn't always work
  - ignore case of trailing .pcap when processing a directory
  - fixed bad bug with exporting large files corrupting pcap
  - HTTP file decoding works better
  - On exit ignore http queue limits

0.8.4 2013/05/28
  - NOTICE: Last version to support 0.20 ES
  - NOTICE: Changed some expressions, old versions are supported for now
        email.ct* => email.content-type*
        email.mv* => email.content-type*
        email.id* => email.message-id*
        email.ua* => email.x-mailer*
        header*   => http.hasheader*
        ua*       => http.user-agent*
        http.ua*  => http.user-agent*
  - valgrind fixes and memory reduction
  - New SPI Graph tab which lets you graph an expression per field
  - Now possible to chose which http request, response and smtp headers
    to index using headers-http-request, headers-http-response,
    headers-email sections
  - Session Graph now shows the full queried range instead of data
    available range
  - Fixed db.pl wipe error
  - Added density to db.pl info
  - Added override-ips config section that allows overriding of
    country, tag, asn for ips and cidr ips
  - Clean up add users UI a little, and clear fields on successful add


0.8.3 2013/05/09
  - full text for uri is now available
  - regex searches using == /REGEXHERE/
    regex can be slow so be careful
  - regex and wildcard searches full text instead of tokenized
  - fixed bug with uri.cnt not be recorded
  - filenumber generation rewritten, can now deal with
    multiple instances running and other edge cases
  - http body content is md5, although the encoded
    and non encoded version will get different md5s
  - detect when npm install needs to be run
  - quoted strings and regex strings detect better
  - new centerTime=time&timeWindow=minutes option to do +- views
  - show tags names in unique views
  - remember view setting for future session views
  - DNS qclass and qtype tags
  - Upgrade yara and glib version

0.8.2 2013/04/29
  - Install ES 0.90
  - fixed dropped packet stats
  - netflow plugin (issue #27)
  - memory capture improvements
  - record capture memory in stats
  - record filesize for offline pcap
  - remove port from http host header (issue #63)
  - db.pl prints more info by default,  multiple -v even more
    information, and new info command
  - fixed viewer crashes if pcap can't be read (issue #67)
  - minor css cleanup
  - Display CERT info in session view

0.8.1 2013/04/19
  - Should support nodejs 0.10.3, but still use 0.8.23 for now
  - Support RAW link type pcap files
  - renamed decode.js to pcap.js
  - Setting spiDataMaxIndices to -1 allows all for spiview
  - Log userId for requests
  - fixed uri.cnt
  - don't exit moloch-capture until all file creates finish


0.8.0 2013/04/17
  - New SPI View tab, REQUIRES elasticsearch 0.90 RC2 or later
  - config spiDataMaxIndices controls how many indices to run against since
    spiview feature can cause elastic search to blowup memory.
  - display date as year/mon/day
  - Lots of UI cleanup, slighly less ugly as before hopefully
  - 32 bit builds should work
  - Fixed bug where status codes/http methods weren't always recorded
  - New SMTP plugin callbacks, more to come
  - offline capture reading should work better with old libpcap versions
  - DB now stores full and tokenized version of user agents, ASNs, and cert info
  - verify the config file has a defaults section
  - display elastic search health for admin users on pages
  - display elastic search stats on stats page
  - display ip protocol friendly name
  - display simple png view of raw session data and attachments on mouseover,
    requires "npm install" in viewer directory
  - new much more accurate world map [thanks Dave]
  - fixed user name XSS issue [thanks z0mbiehunt3r]
  - fixed many viewer exits
  - timestamp display option in sessionDetail
  - graph now uses seconds if less then 30 minutes and hours if more
    then 5 days.  This makes display faster
  - Refactored how capture stores spi data in memory
  - Refactored hash table code
  - Added host.dns, host.http, host.email<|MERGE_RESOLUTION|>--- conflicted
+++ resolved
@@ -26,11 +26,8 @@
              apply a view's expression to the search input without issuing a query
   - viewer - fix anonymous users settings not being saved
   - viewer - share hunts between users
-<<<<<<< HEAD
   - viewer - move all common client bundling, scripts, and npm modules to top level
-=======
   - viewer - display business hours on sessions timeline graph
->>>>>>> 0b0c4d20
   - capture - QUIC version 5x detection
 
 2.4.1 2020/09/28
