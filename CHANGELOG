NOTICE: If upgrading read https://github.com/aol/moloch/wiki/FAQ#How_do_I_upgrade_to_Moloch_1

ES Versions:
  * Moloch >= 1.0.0  supports ES >= 5.5.0, kind of 6.x (no prod tested, only for new installs), not 7.x
  * Moloch >= 0.50.0 supports ES >= 5.5.0, not 6.x
  * Moloch >= 0.18.1 supports ES 2.4.x, >= 5.3,1 not 6.x

Node Versions:
  * Moloch >= 1.0.0 requires NodeJS 8.x
  * Moloch >= 0.20.0 requires NodeJS 6.x
  * Moloch >= 0.18.1 requires NodeJS 4.x

NOTICE: Upgrading from versions prior to 0.18.0 or prior to ES 5 require an
        outage for db.pl upgrade see: https://github.com/aol/moloch/wiki/FAQ#How_do_I_upgrade_to_ES_5x

NOTICE: Restart wiseService before capture when upgrading

<<<<<<< HEAD
1.0.0-alpha2 2018/01/31
  - Read alpha1 below
  - release - correct geo files
  - capture - set default geo file path

1.0.0-alpha1 2018/01/26
  - NOTICE: Supported ES Versions: 5.6.x, 6.x (for new installs)
  - NOTICE: hasheader for email/http for old sessions will not be migrated
  - all - rename all field names
  - all - no more analyzed ES fields, everything is a keyword field
  - all - full ipv6 support
  - all - tags index removed, tags/hasheader stored as first class fields
  - all - new reindex2 script to move from pre 1.0 to 1.0
  - capture - http uri field no longer starts with // (issue #732)
  - capture - use maxminddb instead of geoip now (issue #771)
  - all - Country codes are now 2 letters instead of 3 letters
  - release - node 8.9.4
=======
0.50.1 2017/01/XX 
  - NOTICE: Supported ES Versions: > 5.5.x, 6.x is NOT supported
>>>>>>> 5cf7286e

0.50.0 2017/01/24
  - NOTICE: Supported ES Versions: > 5.5.x, 6.x is NOT supported
  - viewer - Fixed CSV export of fields within objects (issue #790)
  - capture - Retry http requests on connect failures
  - capture - better SLL pcap support (issue #791)
  - capture - icmp code and type were swapped
  - viewer - shards tab can now exclude/include nodes/ips to move shards around
  - capture - removed ES check for http.compression since on default in ES 5
  - capture - clean up sockets better
  - db.pl - now default to a max of 24 shards
  - parliament - initial display of detected issues
  - parliament - move all calls behind /parliament to make easier to reverse proxy
  - viewer - users forceExpression handles special characters correctly again

0.20.2 2017/01/04
  - NOTICE: Supported ES Versions: 2.4.x, > 5.3.1, 6.x is NOT supported
  - viewer - upgrade elasticsearch-js
  - capture - new --host commandline option to specify how viewers should talk to host
  - capture - added classify: dhcp, dhcpv6, splunk, isakmp, aruba-papi
  - capture - improved classify: bitcoin, ntp, ssdp
  - capture - index first N (default 256) bytes of post bodies, controlled by maxReqBody setting
  - capture - more stats on packet processing/failures
  - viewer - cleanup sessionErro
  - viewer - remove dead code
  - tests - more viewer tests
  - viewer - upgrade Cyberchef to 6.8.0
  - capture - basic mpls stripping (issue #779)
  - viewer - start of esshards tab in stats
  - parliament - first version (can install with Configure --parliament)
  - wise - can now install with Configure --wise
  - release - node 6.12.3

0.20.1 2017/11/06
  - NOTICE: Supported ES Versions: 2.4.x, 5.1.2, 5.2.x, > 5.3.1, 5.4.x, 5.5.x, 5.6.x
  - viewer - graph hover now respects timezone setting (issue #757)
  - capture - decode icmp type/code (issue #751)
  - viewer - upgrade Cyberchef to 6.4.5
  - viewer - es indices tab (#761)
  - viewer - es tasks tab (#763)
  - capture - ssh parser crash fixed (introduced in 0.20.0)

0.20.0 2017/10/31
  - NOTICE: Supported ES Versions: 2.4.x, 5.1.2, 5.2.x, > 5.3.1, 5.4.x, 5.5.x, 5.6.x
  - NOTICE: db.pl upgrade is required
  - capture - added --packetcnt from @jmd1212
  - capture - handle monitor directory being empty
  - capture - basic fbzero parser as quic
  - capture - pjl, dcerpc detection
  - release - on ubuntu, plugins weren't loading dependencies correctly
  - viewer - made number of packets displayed setting accurate
  - release - move node install from release to easybutton (issue #720)
  - release - install ES 5
  - capture - initial SMTP BDAT support
  - viewer - initial history support
  - capture - new advanced setting maxMemPercentage that will abort capture if reached
  - capture - basic rip, nzsql detection
  - capture - improved quic, mysql detection
  - capture - plugins can now replace how SPI data is sent to ES
  - viewer - fixed right client menu not working (issue #740)
  - viewer - add/remove tags update tag count (PR #756)
  - viewer - support sessions resize better
  - release - use screwdriver to build and test
  - release - upgrade node version
  - viewer - fix EXISTS! being reformatted (issue #747)
  - viewer - Don't allow * by itself in expressions anymore, must use EXISTS!
  - viewer - removed babel, newer browsers required

0.19.2 2017/08/25
  - NOTICE: Supported ES Versions: 2.4.x, 5.1.2, 5.2.x, > 5.3.1, 5.4.x, 5.5.x, 5.6.x
  - NOTICE: Requires wiseService upgrade if using wise
  - capture - ja3 support (https://github.com/salesforce/ja3/) (issue #706)
  - viewer - spi view column sets (issue #713)
  - viewer - remove jade dependency since using pug now
  - release - node 6.x
  - viewer - fix world map button (issue #724)
  - tests - viewer tests are updated and all passing again
  - viewer - most session detail labels now have menus (issue #723)
  - s3 - fixed deadlock (issue #716)
  - wise - only allow 4096 waiting sessions
  - viewer - add top 10 countries to map (#564)
  - viewer - type ahead improvements, disable by default for multiviewer
  - snf - fix build (issue #719)
  - viewer - abbreviate large units for data bytes (issue #680)
  - viewer - add href to nav tab links (issue #651)
  - viewer - save spiview fields (issue #715)
  - easybutton - Upgrade yara, glib, curl versions
  - viewer - session columns are resizeable (issue #676)
  - wise - ja3 support
  - capture - fixed capture crash when wiseService is restarted
  - release - build a better NOTICE file for binary releases
  - wise - don't crash on "null" json values
  - viewer - decode Basic auth values
  - viewer - ES scrolling should work better

0.19.1 2017/07/13
  - NOTICE: Supported ES Versions: 2.4.x, 5.1.2, 5.2.x, > 5.3.1, 5.4.x
  - viewer - stats bytes human readable format
  - capture - fix wise plugin crash
  - viewer - handle corrupt theme
  - capture - fix quic parser crash
  - release - libyaml as a dependency
 

0.19.0 2017/07/11
  - NOTICE: Supported ES Versions: 2.4.x, 5.1.2, 5.2.x, > 5.3.1, 5.4.x
  - viewer - remove old UI
  - viewer - CyberChef integration (must always add hex decoding)
  - viewer - spigraph sort and refreshing improvements
  - viewer - spiview fixed unique malform url
  - viewer - stats allow comma separated list
  - capture - rulesFiles and rules support
  - capture - fixed daq building
  - viewer - ES scrolling didn't work (issue #697)
  - easybutton - Upgrade yara, glib, geoip, curl versions
  - capture - fixed writer crash with --copy (issue #711)
  - viewer - lots of stats tab fixes (issue #629,#655)
  - viewer - setting for query on page load (issue #599)
  - viewer - don't sort unsortable columns (issue #593)
  - viewer - clipboard fixes (issue #707)

0.18.3 2017/05/25
  - NOTICE: Supported ES Versions: 2.4.x, 5.1.2, 5.2.x, > 5.3.1, 5.4.x
  - viewer - Other decodings (issues #684, #670)
  - viewer - Text lineup (issue #598)
  - wise - track average running time
  - viewer - session graph uses timezone setting
  - viewer - fixed cron query creation with forwarding failures
  - viewer - new serverSecret instead of passwordSecret for S2S
  - viewer - csv export uses visible columns in session table (issue #601)
  - viewer - stats page improvements (issue #682)
  - viewer - do a better job on quoting expressions (issue #694)
  - viewer - remove duplicate TLS section
  - viewer - back button works better with new UI
  - viewer - fixed connections query size (issue #685)
  - viewer - Real SPA (issue #664)
  - viewer - Align email header (issue #690)
  - viewer - Fixed email query generation (issue #689)
  - viewer - spigraph copy/paste (issue #646)
  - db - handle _optimize vs _forcemerge

0.18.2 2017/04/16
  - NOTICE: Supported ES Versions: 2.4.x, 5.1.2, 5.2.x, > 5.3.1, 5.4.x
  - capture - New snapLen variable, by default 16384
  - release - Configure improvements
  - release - ethtool startup commands moved to moloch_config_interfaces.sh
  - viewer - custom themes
  - viewer - fix clickable session field off-focusing too easily
  - viewer - can cancel spiview loads (issue #637)
  - viewer - expose session length in pagination select box (issue #677)
  - viewer - fix spiview not updating (issue #656)
  - viewer - type ahead fixes/dismiss (issue #591)
  - viewer - apply search expression to url (issue #649)
  - viewer - display array values in sessions correctly (issue #625)
  - viewer - fix broken node display in stats (issue #672)
  - viewer - permalink fixes (issue #673)
  - viewer - spigraph field typeahead fixes (issues #647)
  - viewer - connections field typeahead fixes (issues #675)
  - viewer - display when packets are rendering
  - viewer - make sorting icons consistent
  - viewer - connections tab links are rendered correctly (issue #641)
  - viewer - make sure connections popup renders inside view (issue #644)
  - capture - support ES basic auth (issue #679)
  - release - Configure supports multiple interfaces
  - release - only use systemd files if systemctl and /etc/systemd exists

0.18.1 2017/03/28
  - NOTICE: Supported ES Versions: 2.4.x, 5.1.2, 5.2.x (5.3.0 is NOT supported)
  - release - node 4.8.1, lua 5.3.4, curl 7.53.1, glib2 2.52.0
  - capture - handle certs with after dates before the before date
  - capture - actually truncate urls, previous fix didn't work (issue #458, #667)
  - capture - handle certs with pre epoch times
  - capture - more magicMode basic detections
  - db - Handle timeouts and nodeNames better with upgrading from db version 30 to 34
  - capture - fix race condition when quiting and processing unsaved sessions

0.18.0 2017/03/21
  - NOTICE: Upgrading to 0.18 requires an outage for db.pl upgrade (~5 min)
  - NOTICE: Must upgrade wiseService BEFORE upgrading moloch-capture.
            New 0.18.0 wiseService can be used with older moloch-capture.
  - NOTICE: db.pl upgrade REQUIRES *ALL* moloch-capture to be down
  - NOTICE: Supported ES Versions: 2.4.x, 5.1.2, 5.2.x (5.3.0 is NOT supported)
    ES 5 users READ: https://github.com/aol/moloch/wiki/FAQ#how-do-i-upgrade-to-es-5x
  - NOTICE: 0.18.0 has a new look and feel. Some features have been added, removed,
    or temporarily are missing.  Feedback using slack or github issues welcome.
  - wise - md5 lookups now associated with contentType
  - wise - virustotal support
  - capture - contentType now sent to wise for md5 lookups
  - db - all indices except sessions-* are reindex for ES5 support
  - capture - all readers must use batch interface
  - multi - fixed tags for new ui /detail and added tests
  - viewer - files tab uses new ui
  - viewer - users tab uses new ui
  - viewer - stats tab uses new ui (/stats.old available temporarily)
  - viewer - sessions tab uses new ui (/sessions.old available temporarily)
  - viewer - newUI setting removed
  - viewer - spiview tab uses new ui (/spiview.old available temporarily)
  - viewer - connections tab uses new ui (/connections.old available temporarily)
  - capture - pcapWriteMethod=simple-nodirect uses the simple writer without direct
              writes.  Required for some file systems like zfs
  - viewer - spigraph tab uses new ui (/spigraph.old available temporarily)
  - capture - tpacketv3 handles multiple interfaces correctly (issue #658)
  - easybutton - singlehost and config removed, build remains for now
                 make install & make config should work
  - capture - 

0.17.1 2017/01/30
  - NOTICE: ES 2.4 or ES 5.1.2 required (ES 5.x isn't recommended for production yet)
    ES 5 users READ: https://github.com/aol/moloch/wiki/FAQ#how-do-i-upgrade-to-es-5x
  - NOTICE: Can only update directly from Moloch 0.11.1 or later
  - capture - handle missing syn/ack better
  - capture - better mongo detection
  - db - dstats_2 and stats_v1 now use date for time for kibana support, also prepares for ES 5 upgrade
  - capture - some arm64 fixes (issue #584)
  - viewer - new settings page
  - capture - tpacketv3 no longer requires a bpf
  - capture - pfring uses batch packet api
  - capture - fix libpcap multiple interface crash (issue #610)
  - release - Configure improvements

0.17.0 2017/01/05
  - NOTICE: npm update required
  - NOTICE: ES 2.4.x required
  - NOTICE: Last version that can be updated directly from Moloch 0.11.0 or earlier
  - viewer - New sessions UI (newUI=true)
  - all - Initial ES 5.0 support (do not use in production!)
  - all - Refactor many ES calls to remove depreciated syntax
  - viewer - Handle multiple query parameters better
  - WISE - basic elasticsearch source
  - all - Initial pcap encoding support, variables
    * simpleEncoding: aes-256-ctr or xor-2048
    * simpleKEKId - The kek id to use from the keks section
    * [keks] - A section with multipl kekid=passwords
  - capture - Fixed yara 1.7 multithread crash (issue #568)
  - capture - Handle frag gre with frag ip inside
  - viewer - New Help UI (based on new ui)
  - viewer - New bounding select box
  - viewer - Fix clicking map not applying query expression
  - db - New sync-files which does both add/rm missing faster
  - viewer - Add column menus
  - viewer - Fix reordering columns
  - viewer - Fix unnecessary whitespace when copying values from session table
  - viewer - Add IP:Port option to field menus
  - viewer - Permalink adds "openAll=1" parameter
  - capture - mysql tls parser
  - capture - llmnr and mdns
  - capture - version command line option prints library versions too
  - release - GeoIP 1.6.9, curl 7.52.1, pcap 1.8.1, glib 2.50.2, node 4.6.2
  - capture - Use inotify directly since glib2 monitor doesn't expose close write
  - capture - support yara 3.5 (issue #521)
  - capture - new --op option to set any field (issue #412)
  - capture - added dontSaveSPI=1 support to tagger/wise to not save SPI data (issue #505)
  - capture - basic kafka, dropbox-lan-sync detection
  - capture - new scrubspi plugin
  - viewer - Apply user setting timezone
  - viewer - Add "EXISTS!" to search expression typeahead results
  - viewer - split session spi data and pcap loading into two apis

0.16.1 2016/11/28
  - NOTICE: db.pl upgrade is required
  - capture - out-of-order and acked-unseen-segment tags
  - capture - initial pppoe support (issue #536)
  - capture - new timestamp field when record written
  - db - new duplicate firstPacket, lastPacket, ipSrc, ipDst, portSrc, portSrc to
         make Kibana work better with moloch data.
  - db - fix info command
  - viewer - don't crash if we can't decode, still might not decode well though (issue #522)
  - wise - threatstream sql capture importId and handle stripping hostname for lookups
  - capture - new pcapReadMethod of tpacketv3 on linux
  - capture - new option magicMode: libmagic, libmagicnotext, molochmagic, basic, none
  - capture - The tpacketv3, libpcap* pcapReadMethod now batch packets before adding
              to packet queues to reduce mutex lock contention
  - wise - Support dos format tagger files
  - capture - basic tacacs, flash-policy detection

0.16.0 2016/10/14
  - NOTICE: Requires node v4.x (development done with v4.6.0).  If upgrading, remove the
            node_modules and run "npm install" in viewer and wiseService directory
  - viewer - upgrade many packages
  - wise - upgrade many packages
  - easybutton - download prebuilt node 4.6.0
  - capture - set accept-encoding for all requests (issue #542)
  - capture - simple oracle parser
  - viewer - cron jobs should work much better, unfortunately the delay (~11min)
             before items are processed is longer (issue #546)
  - capture - http passer now tags passwd= and pass= as http:password
  - capture - running on ipv6 improvements (issue #545)
  - capture - 0.15.1 broke antiSynDrop=false, now works again
  - viewer - supports multiple --debug on command line to up level
  - release - supports systemd and lua plugin, slightly more user friendly

0.15.1 2016/10/05
  - NOTICE: Last version to support node 0.10
  - release - build pfring, daq, snf plugins
  - wise - threatstream zip method broke in 0.15 (issue #534)
  - wise - support url type
  - viewer - read cert/key before dropping permissions (issue #504)
  - all - tcpflag counting (issue #506)

0.15.0 2016/09/14
  - NOTICE: Requires ES 2.1 or later (recommend 2.4)
  - NOTICE: See https://github.com/aol/moloch/wiki/FAQ#How_do_I_upgrade_to_ES_2x_from_ES_1x
            to learn how to upgrade to ES 2 - db.pl upgrade is only required if going to ES 2 and
            should be run BEFORE upgrading.
  - capture - basic flap detection
  - db.pl - fixed hourly expiration (issue #501)
  - capture - detect tcp syslog, udp sip, tcp nsclient
  - capture - handle syn/ack before or with no syn
  - capture - support classifiers based on port
  - capture - detect zabbix
  - viewer - fixed missing stats data (issue #502)
  - wise - optionally use external cache (issue #495)
  - wise - threatstream can now use the opticlink db directly!
  - capture - also record stats every 10 minutes
  - viewer - stats can now show 5, 60, 10 minute stats
  - viewer - make sure userNameHeader is set before trying to use, and warn if viewHost is not localhost
  - viewer - better ipv6 header decoding
  - capture - fixed multithread compressES=true crash (issue #524)
  - capture - Myricom snf reader plugin support
  - easybutton - ES 2.4.0

0.14.2 2016/07/06
  - NOTICE: 0.14.x will be the last version to support ES 1.x and ES 2.0
  - NOTICE: See https://github.com/aol/moloch/wiki/FAQ#How_do_I_upgrade_to_ES_2x_from_ES_1x
            to learn how to upgrade to ES 2 - db.pl upgrade is only required if going to ES 2 and
            should be run BEFORE upgrading.
  - viewer - limit autocomplete indexes searched (issue #479)
  - db.pl - support setting shards and replicas for sessions
  - capture - simple tds5 parser
  - capture - simple krb5 parser
  - capture - fix pfring stats (issue #488)
  - db.pl - new "add-missing" command, used if ES files table gets messed up (doesn't reindex)
  - capture - throttle when reading offline pcap before overflowing packet queues
  - capture - aerospike protocol detection
  - capture - cassandra protocol detection
  - viewer - spiview now sorts better when session vs packets is used
  - capture - minPacketsSaveBPFs which skips saving SPI data for matching sessions,
              useful for known internal scanning hosts
  - wise - threatstream includes source now (issue #491)
  - capture - simple quic parser
  - capture - pcapDirTemplate for directory naming inside pcapDir
              supports strftime sequences using local time (issue #496)
  - capture - more dns parsing
  - capture - basic ntp detection
  - capture - basic snmp detection
  - capture - basic syslog detection
  - capture - fixed thread waiting so not a busy wait (lower CPU)
  - capture - basic stun detection

0.14.1 2016/06/02
  - NOTICE: glib 2.40 required (should be using 2.47 or higher)
  - capture - initial lua scripting support
  - wise - initial bro quering support
  - capture - debug all config requests with --debug
  - viewer - fixed XSS (issue #471)
  - capture - simple ldap parser
  - capture - simple radius parser
  - easybutton - ES 2.3.3, run ES as daemon, new config
  - capture - new db field tags-term with tags in text format
  - capture - fixed FPE crash in stats (issue #475)
  - capture - calculate jsonSize better (issue #476)
  - capture - basic thrift detection
  - wise - new json format for file/url file types
  - wise - passivetotal tagging support
  - wise - new source that proxies to another wise
  - all - support https elasticsearch

0.14.0 2016/05/08
  - NOTICE: libnids is no longer required
  - NOTICE: You'll want to rerun configure if using the same build directory
  - NOTICE: db.pl upgrade is required
  - NOTICE: ipv6 support is experimental, and will change with ES 5.0
  - capture - replace libnids with internal tcp
  - capture - basic threads
  - capture - memory reporting on linux uses /proc/self/statm now
  - capture - more stats
  - capture - basic ipv6
  - viewer - Columns can be hidden/moved on stats, sessions pages
  - capture - pfring and daq support are now plugins (capture/plugins)
  - capture - can monitor multiple interfaces
  - capture - udp can parse all packets in session now
  - dns - now parses all requests/responses
  - dns - parse multi packet tcp requests
  - capture - gre support
  - all - memory/free space percentage (issue #164)
  - addUser - New option --webauthonly
  - capture - Added readTruncatedPackets config option
  - capture - truncate urls at 4096 bytes and mid save sessions with large fields (issue #458)
  - capture - warn if hostname isn't a FQDN (issue #459)
  - capture - fix memory leak in ES writing
  - viewer - Total/Average stats are of filtered data
  - capture - use getdomainname to try and form FQDN
  - easybutton - node 0.10.45

0.12.3 2016/03/28
  - NOTICE: Only ES 1.7.x and ES 2.x is supported by this version.
  - NOTICE: Requires running npm update
  - NOTICE: See https://github.com/aol/moloch/wiki/FAQ#How_do_I_upgrade_to_ES_2x_from_ES_1x
            to learn how to upgrade to ES 2 - db.pl upgrade is only required if going to ES 2 and
            should be run BEFORE upgrading.
  - all - added support for ES 2
  - viewer - upgraded to express 4
  - viewer - ES load is now a single number to support ES 2
  - db.pl - fixed _upgrade call, needed to be POST
  - tests - http.referer tests
  - capture - smtp now handles no space for mail from, rcpt to (issue #442)
  - capture - basic jabber/sip protocol detection
  - capture - http:password set for case insensitve password= now
  - capture - rdp "Cookie" if present is stored in user field
  - viewer - support auto complete on all fields (experimental)
  - capture - fix for tagger.so crash on XFF fields introduced in 0.12.2
  - easybutton - node 0.10.43, libpcap 1.7.3
  - easybutton - disable bluetooth in libpcap (issue #445)

0.12.2 2016/01/15
  - NOTICE: Only ES 1.[67].x is supported by this version.
  - capture - basic redis detection
  - viewer - connections node distance (issue #428)
  - easybutton - glib 2.47.4 (issue #423)
  - easybutton - disable usb support for libpcap (issue #426)
  - viewer - connections highlighting (issue #431)
  - capture - basic mongo detection
  - viewer - added Export Unique IP:Ports
  - capture - switched memory reporting to even more accurate statm on linux


0.12.1 2015/11/10
  - capture - fixed startup glib error
  - configure - fixed version number
  - easybutton - ES 1.7.3

0.12.0 2015/11/09
  - NOTICE: libcurl (>= 7.21.7) is now required, sorry
  - NOTICE: db.pl upgrade is required
  - NOTICE: duplicate items in available both in tags and elsewhere have been
            removed from tags for future data
  - capture - http module rewritten to use libcurl, woot!
  - capture/s3 - S3 traffic now sent over https
  - viewer - upgraded to DataTables 1.10.7 (issue #379)
  - viewer - add search to files tab (issue #70)
  - viewer - handle older indexes without bytes/databytes/packets
             per src/dst (issue #396)
  - viewer - upgrade D3 to 3.5.5 and switch to min version
  - viewer - upgrade jquery to 2.1.4
  - db - New rm-node command to delete from ES nodes that are no longer active
  - capture - cert.hash is sha1 hash for SSL certificate (issue #388)
  - viewer - New snapto time search that uses current query result for future
             queries (issue #398)
  - capture - Removed most tags items
  - viewer - Delta Time display (issue #398)
  - capture - pcapWriteMethod defaults to thread-direct now
  - viewer - freeSpaceG defaults to 5% now
  - viewer - 404 page and status code logged (issue #397)
  - easybutton - ES 1.6.2
  - easybutton - build curl with --without-librtmp (issue #403)
  - easybutton - mirror sourceforge downloads for now (issue #406)
  - db - Increased optimize timeout
  - db - Require 1.4.x or later
  - db - Removed "index.codec.bloom.load=false"
  - db - Added warning for ES below 1.6.2
  - wise - use native hashtable, required for threatstream
  - viewer - fixed addTags to work with session that have no tags
  - capture - fixed multiple smtp, smb and ssh buffer overflow read/writes (reported by jbremer)
  - viewer - fixed multiple XSS injections (reported by jbremer)
  - viewer - fixed crash when viewing large mime messages
  - capture - irc detection improvement
  - capture - --quiet flag (issue #427)

0.11.5 2015/06/02
  - NOTICE: Only ES 1.[45].x is supported by this version.
            Restart viewer AFTER upgrading ES versions
  - NOTICE: If using multies all viewers must be upgraded at once
  - NOTICE: Requires running npm update
  - capture - http logs connecting time
  - capture - fix http crash issue
  - capture - compiles on OSX again
  - capture - only classify initial udp traffic, performance increase
  - tests - new spigraph tests
  - tests - many new multi tests
  - viewer - switched from ES facets to ES aggregations
  - viewer - maps support src vs dst now
  - multi - fixed hasheader/tag support
  - easybutton - ES 1.5.2, node 0.10.38
  - viewer - Fixed incorrect expression for http.cookie.key
  - viewer - Added --debug to viewer
  - viewer - Only keep 10 files on expire instead of 100, delete up to 200 at a time
  - viewer - Switched hacking viewer
  - viewer - Decoding is now handled with node streams which will allow
             chaining and plugin decoders eventually - npm update required
  - capture - Added cookie value parsing, default off controled by
              parseCookieValue (issue #371)
  - viewer - EXISTS! fixes, tests, and docs (issue #367)
  - viewer - Reuse Uncompress and Files settings between sessions
  - viewer - Anonymous users still have a singled saved settings
  - viewer - Switch actions/views menu to jquery-ContextMenu which looks more like a menu
  - capture - Handle ASCII formated SMB strings
  - capture - payload8 wasn't always all 8 bytes
  - viewer - Initial configration of displayed columns (issue #257)
  - capture - reenabled ftp/lmtp classify
  - capture - vnc classify (issue #382)
  - capture - fixed tcp_flags for netflow (pr #386)
  - viewer - spiview shows protocols per category (issue #385)
  - viewer - spiview supports filename (issue #389)

0.11.4 2015/04/08
  - NOTICE: db.pl upgrade is required
  - NOTICE: Only ES 1.4.x is supported by this version.
                 ES 1.[23] may still work
            Restart viewer AFTER upgrading ES versions
  - http connection handling rework, hopefully better
  - moloch-capture will no longer monitor itself even if it uses the same interface to talk to ES
  - now save packet lengths to ES
  - writing pcap to disk is now pluggable
  - S3 is the first pcap writer plugin, currently experimental
    https://github.com/aol/moloch/wiki/S3
  - multies supports file query
  - maxFileSizeG can now be a float
  - Configurable right click actions on various data types
    https://github.com/aol/moloch/wiki/Settings#rightclick
  - Upgraded jQuery-contextMenu
  - WISE - url source supports headers (issue #346)
  - easybutton installs node 0.10.37, libpcap 1.7.2, and ES 1.4.4 now
  - connections.csv returns session count (issue #356)
  - Expose the id/rootId in SPI Meta (issue #355)
  - WISE - right click loading from files
  - spiview improvements - collapsible sections, sorting,
    right click to set load on default (issue #360)
  - db.pl for ES >= 1.4 now issues _upgrade on optimize/expire
  - WISE - configurable reversedns stripDomains (issue #365)


0.11.3 2015/02/26
  - NOTICE: Only 1.[234].x are supported by this version.
            Restart viewer AFTER upgrading ES versions
  - NOTICE: Requires running npm update for ES 1.3 and moment support
  - NOTICE: Requires running db.pl host:port upgrade
  - For NEW installs can now set a prefix= config variable and
    db.pl --prefix option that will prefix all ES tables.  This makes
    it easier for Moloch to share ES with other services OR multiple
    Moloch clusters can use 1 ES cluster with different prefixes.
  - New usersElasticsearch= and usersPrefix= config that make it possible
    for multiple Moloch clusters to share a single users table.
  - viewer: removal of pre 1.2 ES things
  - Some cron efficiency improvements
  - Check more often if files need to be expired
  - More SMB1 parsing
  - More TLS ciphers
  - Major viewer test suite restructure and improvements
  - Handle searching for ip 255.255.255.255 (issue #301)
  - Fixed RangeError (issue #299)
  - CronQuery changes to split up multi day queries
  - Fixed viewer crashes in pristine state (#304)
  - Added MultiES and fress install test cases
  - HTTP Authorization parsing (http.authtype, http.user)
  - Moved HTTP URI parsing from message complete to headers complete
  - Better Socks4 support
  - Updated easybutton versions of glib, es, node, geoip
  - New data feed framework, WISE - https://github.com/aol/moloch/wiki/WISE
  - http LOG message has total time now
  - netflow plugin sends flows for both directions
  - netflow plugin more time fixes
  - WISE - threatq support
  - WISE - reversedns support (issue #217)
  - WISE - CIDR support (issue #312)
  - WISE - filtering (issue #314)
  - WISE - AlienVault support
  - MultiES fixes with tags search
  - Start of viewer plugins, set with viewerPlugins
  - WISE - views now downloaded from wiseService
    - Requires viewerPlugins=wise.js in ini file
    - if upgrading (cd plugins ; rm emergingthreats.detail.jade opendns.detail.jade threatq.detail.jade threatstream.detail.jade)
  - New offlineFilenameRegex setting to control witch files are matched with -R (issue #313)
  - monitor + recursive should monitor new directories (issue #305)
  - Fixed addUser.js error with when mulitple es nodes are listed in config.ini (issue #322)
  - WISE - Tagger files can have views defined with #view:
  - New cert.notbefore, cert.notafter, cert.validfor fields (issue #329)
  - New starttime, stoptime, view fields (issue #307)
  - New tls.sessionid.dst, tls.sessionid.src, tls.sessionid fields (issue #326)
  - Use ELS doc_values for some fields to reduce ES memory
  - Added cert.cnt back
  - Handle bad ip.protocol strings better (issue #330)
  - Added dontSaveBPFs config
  - Switched capture memory reporting to more accurate getrusage
  - Added capture cpu reporting to stats (requires db.pl upgrade)



0.11.2 2014/10/16
  - NOTICE: ES 1.1.x, 1.2.x, 1.3.x are supported by this version.
            ES 0.90.12 still works but will no longer be supported.
            Restart viewer AFTER upgrading ES versions
  - NOTICE: Requires running db.pl upgrade
  - NOTICE: Requires running npm update for ES 1.3 support
  - New experimental "Cron Queries" feature
    * ONE and ONLY one viewer should have "cronQueries=true"
    * New [moloch-clusters] config section to send sessions
      from one cluster to another
  - Doubled the number of sockets from viewer to ES, now 20
  - Regex and wildcard support for file expression
  - Regex is stricter about back slashing (issue #281)
  - Cache user lookups for 5 seconds
  - dontSaveTags config can now have a :<num> for each tag which
    specifies the total packets to save. (issue #278)
  - Allow multiple -r and -R options
  - Fixed update vs upgrade message (issue #287)
  - Fixed expression errors not displayed on connections tab (issue #288)
  - Added vlan and mac.src, mac.dst, mac indexing/expressions (issue #284)
  - Can disable/enable fields from being indexed with
    './db.pl <host:port> field disable <expression>'
  - Directory monitoring support (issue #191)
    * --monitor (-m) to enable
    * --recursive required to monitor recursively
  - --delete removes files after processing, requires --copy
  - --skip (-s) skips files that have already been processed
  - Tagger now loads items from ES faster
  - Tagger now supports setting almost any field using match;FIELD=value;FIELD2=value2
    It is now possible to have a different tag per match
  - Tagger now supports matching email and uri paths
  - Sort session sections
  - New http.cookie.key expression
  - Handle larger SSL/TLS certificates
  - New fields can be defined in tagger input files
  - New tls.version and tls.cipher fields

0.11.1 2014/08/07
  - NOTICE: ES 0.90.12+, 1.1.x, 1.2.0 are supported by this version.
            ES 1.0 is NOT supported.
            This is the LAST version to support 0.90.x
            Restart viewer AFTER upgrading ES versions
  - NOTICE: When upgrading your runes.sh for 1.x add a -d to the
            command, ES no longer runs in background by default
  - Parsers can register for session save events (issue #248)
  - Fix compressES check with ES 1.x (issue #255)
  - Show error for ip queries with regex or wildcard (issue #252)
  - added session.segments and session.length (issue #254)
  - support elasticsearch=http:// or https:// format (issue #249)
  - Only libmagic the first 50 bytes
  - users tab can now sort various tabs
  - Turn of bloom filter for previous indexes if using db.pl expire
  - Set threadpool search queue size to unlimited
  - stats page works again with dynamic scripts disabled
  - New db.pl rm-missing command (issue #242)
  - Upgrade qtip2 to 2.2.0
  - Mouse over view names shows expression (issue #220)
  - Display SPI Data even if node is unavailabe (issue #219)
  - Netflow plugin timestamp fixes (issue #241)
  - Comma seperate list of elasticsearch hosts (issue #176)
  - New includes directive (issue #144)
  - Initial bigendian support in viewer (issue #259)
  - List queries can now have wildcard and regex items.
    example: http.uri = [term, w*ldcard, /.*regex/]
  - freeSpaceG now supports a percentage
  - Show up to 25 items of each SPI data field with a ...
    to show more (issue #262)
  - If a http header went across two packets the leading piece
    would be chopped

0.11.0 2014/05/08
  - BREAKING: elasticsearch 0.90.7 or newer required, recommend 0.90.12+,
    1.x not supported yet
  - BREAKING: node 0.10.20 or newer required, 0.11+ not supported yet
  - BREAKING: Many of the older expression that were kept for backwards
    compatibility no longer work
  - BREAKING: All plugins need to be updated and rebuilt
  - BREAKING: Glib 2.30 or newer is now required, short term workaround is
    adding "#define G_VALUE_INIT  { 0, { { 0 } } }" to moloch.h, but please upgrade
  - BREAKING: switched to official elasticsearch javascript client,
    npm update required (issue #222)
  - Major internal fields refactoring
  - Fields are now 'easy' to create, only need to change 2 places
  - db.pl upgrade should be needed less often
  - Plugins/Parsers can have their own sessionDetail UI
  - New protocols, dns.status, dns.query.type, dns.query.class fields
  - Fixed bug with http parser not capturing last query value
  - http connecting is now mostly async for faster startup (issue #225)
  - tagger loading is now mostly async for faster startup
  - titleTemplate config option (issue #229)
  - output buffers are now mmaped so they are more likely to be returned to OS
  - free output buffers are now cached, controlled by maxFreeOutputBuffers
  - More untagging, new fields http.method, http.statuscode, http.bodymagic
  - More untagging, new fields email.bodymagic
  - Start of viewer regression testing
  - Fix reverse http header parsing
  - simple mysql parser
  - Fix smtp subject empty encoded sections
  - Increase ES query timeout to 5 minutes
  - simple postgresql parser
  - More same src/dst ip fixes
  - easybutton installs node 0.10.28 & ES 0.90.13 now

0.10.1 2014/03/30
  - Status code not being set when . after mime data
  - db.pl has simple mv/rm commands now
  - Fixed all pagination (issue #192)
  - multies tag fix (issue #205)
  - New email.hasheader
  - New packets.(src|dst), bytes.(src|dst), databytes.(src|dst) (issue #206)
  - New payload8.(src|dst), payload.(hex|utf8), payload.(src|dst).(hex|utf8) (issue #209)
  - pcapDir can now be a semicolon seperated list of directories, currently just
    round robin is supported
  - UI: Fix Search/Actions showing up on second line on page load
  - capture now does memlock and max schedule priority on startup (issue #199)
  - when yara is disabled dont retain extra data
  - parse email user names
  - antiSynDrop config option
  - remove schedule priority change for now
  - Changing memlock failure message to WARNING
  - new pcapWriteMethod advanced setting, supports direct, thread, thread-direct now
  - Change ES updates to support "script.disable_dynamic: false"
  - DNS parsing improvements
  - Deal with windows-1252 subject encoding better (issue #213)
  - Tagger supports md5s
  - Increased default pcap size to 8096
  - Added viewHost and multiESHost
  - Both Yara 1.x and 2.x now supported (issue #201)
  - DNS status support (issue #218)

0.10.0 2013/12/31
  - IMPORTANT: all parsers have been broken out into individual
    shared libraries.  It still isn't possible to easily add new
    db fields yet, coming soon.
  - parsersDir and pluginsDir can now be a list of directories
  - jade 1.0 support (issue #194)
  - webBasePath fix (issue #193)
  - reverse socks support
  - memory reduction
  - fixed plugin and header sections when together not working
  - fixed memory leak with GErrors
  - support traffic to/from same ip better
  - more capture tests

0.9.3 2013/12/17
  - db.pl only open/closes indexes for pre version 12
  - Custom date was broken for urls with no date param
  - Non standard date param added to menu
  - Http file parsing improvements
  - ES health loaded on page load (issue #172)
  - Session detail check boxes work multiple times again
  - core fix with empty tagging plugin information
  - multiple connections.csv files (issue #163)
  - fixed view editing
  - unique.txt tags fixed
  - plugins can add fields
  - start of capture regression tests
  - SNI support (issue #157)
  - lots of socks decoding improvements
  - fixed socks memory leak
  - smtp status code tagging (issue #180)
  - added missing DNS qtypes
  - tcp DNS support (issue #173)
  - DNS MX support
  - easybutton builds libpcap 1.5.1
  - proxy content type correctly
  - fixed viewer exit (issue #183)
  - added unique email filenames
  - src/dst raw view (issue #178)
  - SMTP subject encoded parsing
  - SMTP received header parsing (issue #175)
  - Basic IMAP tagging (issue #186)
  - Basic RDP tagging (issue #187)
  - Better bad passwordSecret error message (issue #190)
  - Upgrade d3 package
  - smtp file finger printing (#174)
  - include smtp user-agent header

0.9.2 2013/11/14
  - BREAKING: nodejs 0.8 is no longer supported
  - Upgrade d3 and cubism
  - Fixed searches so numbers don't have to be quoted
  - Fixed export hitting max number of stack frames
  - Connections tab new UI
  - Connections tab allows any field for src/dst
  - More user settings
  - Fixed unique.txt to deal with multi value fields
  - viewer.js now uses forever-agent package to help multi
    machine communication.  (npm install required)
  - easybutton installs node 0.10.20 now
  - fixed race condition with tag lookup rate limiting
  - expression ip.dst == ip:port wasn't working
  - more max stack fixes
  - users tab improvements (issue #152)
  - New views concept (issue #146), created in settings tab
  - settings tab improvements
  - Ability to search for http.uri.path, http.uri.key,http.uri.value for
    uri path, query string key, and query string value (parseQSValue must
    be set to true)
  - --dryrun doesn't use ES for anything now
  - New session hash algorithm
  - Token checking function now shared
  - Fixed broken upload
  - Change 'npm install' to 'npm update' everywhere
  - New maxFileTimeM for time rotation (issue #158)
  - Increased SMB decode buffer size
  - Fixed SMB decode infinite loop
  - Fixed expire bug with multi nodes on same machine and different traffic rates
  - Added connections.csv (issue #163)
  - Added unlock button to connections
  - small resolution UI improvements (issue #159)
  - sessionDetail cleanup
  - Permalinks are faster (issue #162)
  - Missing rir data would cause session detail to not open
  - Reassembled IP frames > ~5k would cause session detail to not open
  - Fixed right click issues (issue #169)
  - New payload8.src, payload8.dst that saves the first 8 bytes of sessions
    in hex
  - New socks.user field (issue #167)
  - Tagger supports CIDR and 1 level hostname lookups (issue #160)
  - DHT tagging (issue #154)
  - stylus > 0.39 fix
  - javascript loop length "improvements"
  - switch from forever-agent to keep-alive-agent, npm update required
  - caTrustFile config option (issue #161, pull #171
  - start of some javascript cleanup
  - BREAKING: Upgrade to jquery 2.x, no more IE <= 8 support
  - remove connect-timeout package requirement
  - increase 2 minute http timeout to 10 minutes
  - increase max session queried to 2 million


0.9.1 2013/10/03
  - Make sure at least one stats record is written per run
  - Display IRC channel in sessions view
  - Fix right click on sessions view info column
  - Fixed post increment issue in js0n code (issue #128)
  - Fixed broken hourly rotateIndex in viewer (issue #130)
  - Fixed broken settings page for other user (issue #126)
  - Basic SMB tagging
  - Basic ES query throttling
  - Added missing ssh.ver from spigraph
  - EXPERIMENTAL: Multi cluster search (issue #97)
  - Fixed CSV not equal search queries with range fields (issue #132)
  - BREAKING: To specify install dir with ./easybutton-build.sh  use --dir
    for example: ./easybutton-build.sh --dir /nids/moloch
  - Can build with PFRING now, easybutton-build.sh has --pfring
    or easybutton-single.sh asks
  - Basic smb parsing, disable with parseSMB=false
  - Basic socks4 and socks5 decoding
  - rir lookups, configure with rirFile=ipv4-address-space.csv
    https://www.iana.org/assignments/ipv4-address-space/ipv4-address-space.csv
  - Netflowish CSV exporting from UI
  - clean up db.pl some, rename rotate command to expire
  - With custom date queries can now select bounded by
  - New user setting for sessions sort order
  - Fixed encoding issues
  - New plugin pre save callback
  - Fixed entirePcap not setting correct Content-Type
  - New right click pivot option in spiview


0.9.0 2013/08/26
  - 32bit fix for lpd/fpd
  - easybutton now uses nodejs 0.10, 0.8 is still supported for now
  - Work around for tcp seq number wrapping causing viewer exit
  - dns parsing core fix
  - switch to nonblocking pcap saves
  - more debuging info on proxy failure
  - Fixed bug when setting viewUrl
  - Limit number of libnids errors (issue #115)
  - Display possible reasons for libnids IP Header error
  - Another domainless hostname fix (issue #116)
  - Exports should be between 2x-5x faster
  - Added actions menu for search/sessions
  - Scrub and Delete actions, user must have remove right enabled (issue #119, issue #89)
  - Add/Remove(remove right required) tags actions
  - Hourly rotation (issue #122)
  - unique.txt fixes (issue #123)
  - Actions can be done on linked sessions (issue #120)
  - SPI Graph auto refresh (issue #111)
  - Better error handling for SPI data display (issue #109)
  - List queries using [] syntax (issue #106)
  - user prefs with timezone display (issue #95)
  - Basic IRC searches
  - Disk Queue stats display


0.8.7 2013/07/12
  - Use recent versions of express which REQUIRES "npm install" in viewer directory
  - Use recent version of jade which requires extra spaces, use "git diff -w" to
  - Now index Host headers with and without port
  - pcapng exporting with meta data
  - Basic upload feature, doesn't support transfers of meta data yet
  - addUser.js has better help and error reporting
  - ES optimizations to use bool instead of and/or, also use regexp filter
    instead of regexp query
  - Changed ES stats shown to hopefully more useful ones
  - Fixed viewer exit on empty data gzip decode

0.8.6 2013/06/20
  - Deal with non data ES nodes
  - Viewer prints error if it can't find pcapDir setting
  - New setting dbFlushTimeout that controls how often we flush to ES
  - New setting compressES that turns on compresesion to ES, requires
    http.compression: true in elasticsearch yml file
  - libnids was overreporting traffic, switch to libpcap stats,
    bytes/sec and total bytes/sec in stats will be lower
  - Fixed recent jade warnings
  - Fixed openned export
  - minor ui improvements

0.8.5 2013/06/14
  - NOTICE: Requires at least 0.90.1 ES
  - New export dialog that asks for filename and number selection
  - spigraph shows health, decodes tags/ips, has sort by name
  - spigraph/spiview show total counts
  - upgrade to jvectormap 1.2.2 which fixes spigraph issues
  - deal with 113 (SLL) pcap type
  - header search and header cnt search didn't always work
  - ignore case of trailing .pcap when processing a directory
  - fixed bad bug with exporting large files corrupting pcap
  - HTTP file decoding works better
  - On exit ignore http queue limits

0.8.4 2013/05/28
  - NOTICE: Last version to support 0.20 ES
  - NOTICE: Changed some expressions, old versions are supported for now
        email.ct* => email.content-type*
        email.mv* => email.content-type*
        email.id* => email.message-id*
        email.ua* => email.x-mailer*
        header*   => http.hasheader*
        ua*       => http.user-agent*
        http.ua*  => http.user-agent*
  - valgrind fixes and memory reduction
  - New SPI Graph tab which lets you graph an expression per field
  - Now possible to chose which http request, response and smtp headers
    to index using headers-http-request, headers-http-response,
    headers-email sections
  - Session Graph now shows the full queried range instead of data
    available range
  - Fixed db.pl wipe error
  - Added density to db.pl info
  - Added override-ips config section that allows overriding of
    country, tag, asn for ips and cidr ips
  - Clean up add users UI a little, and clear fields on successful add


0.8.3 2013/05/09
  - full text for uri is now available
  - regex searches using == /REGEXHERE/
    regex can be slow so be careful
  - regex and wildcard searches full text instead of tokenized
  - fixed bug with uri.cnt not be recorded
  - filenumber generation rewritten, can now deal with
    multiple instances running and other edge cases
  - http body content is md5, although the encoded
    and non encoded version will get different md5s
  - detect when npm install needs to be run
  - quoted strings and regex strings detect better
  - new centerTime=time&timeWindow=minutes option to do +- views
  - show tags names in unique views
  - remember view setting for future session views
  - DNS qclass and qtype tags
  - Upgrade yara and glib version

0.8.2 2013/04/29
  - Install ES 0.90
  - fixed dropped packet stats
  - netflow plugin (issue #27)
  - memory capture improvements
  - record capture memory in stats
  - record filesize for offline pcap
  - remove port from http host header (issue #63)
  - db.pl prints more info by default,  multiple -v even more
    information, and new info command
  - fixed viewer crashes if pcap can't be read (issue #67)
  - minor css cleanup
  - Display CERT info in session view

0.8.1 2013/04/19
  - Should support nodejs 0.10.3, but still use 0.8.23 for now
  - Support RAW link type pcap files
  - renamed decode.js to pcap.js
  - Setting spiDataMaxIndices to -1 allows all for spiview
  - Log userId for requests
  - fixed uri.cnt
  - don't exit moloch-capture until all file creates finish


0.8.0 2013/04/17
  - New SPI View tab, REQUIRES elasticsearch 0.90 RC2 or later
  - config spiDataMaxIndices controls how many indices to run against since
    spiview feature can cause elastic search to blowup memory.
  - display date as year/mon/day
  - Lots of UI cleanup, slighly less ugly as before hopefully
  - 32 bit builds should work
  - Fixed bug where status codes/http methods weren't always recorded
  - New SMTP plugin callbacks, more to come
  - offline capture reading should work better with old libpcap versions
  - DB now stores full and tokenized version of user agents, ASNs, and cert info
  - verify the config file has a defaults section
  - display elastic search health for admin users on pages
  - display elastic search stats on stats page
  - display ip protocol friendly name
  - display simple png view of raw session data and attachments on mouseover,
    requires "npm install" in viewer directory
  - new much more accurate world map [thanks Dave]
  - fixed user name XSS issue [thanks z0mbiehunt3r]
  - fixed many viewer exits
  - timestamp display option in sessionDetail
  - graph now uses seconds if less then 30 minutes and hours if more
    then 5 days.  This makes display faster
  - Refactored how capture stores spi data in memory
  - Refactored hash table code
  - Added host.dns, host.http, host.email<|MERGE_RESOLUTION|>--- conflicted
+++ resolved
@@ -15,7 +15,6 @@
 
 NOTICE: Restart wiseService before capture when upgrading
 
-<<<<<<< HEAD
 1.0.0-alpha2 2018/01/31
   - Read alpha1 below
   - release - correct geo files
@@ -33,10 +32,9 @@
   - capture - use maxminddb instead of geoip now (issue #771)
   - all - Country codes are now 2 letters instead of 3 letters
   - release - node 8.9.4
-=======
+
 0.50.1 2017/01/XX 
   - NOTICE: Supported ES Versions: > 5.5.x, 6.x is NOT supported
->>>>>>> 5cf7286e
 
 0.50.0 2017/01/24
   - NOTICE: Supported ES Versions: > 5.5.x, 6.x is NOT supported
